--- conflicted
+++ resolved
@@ -224,11 +224,7 @@
 
 The following Roblox Classes are also available as types in Zap:
 
-<<<<<<< HEAD
 - `Vector3`, `Color3`, `BrickColor`
-=======
-- `Vector3`, `Color3`
->>>>>>> a9ed9bb3
 
 ## Optional Types
 
