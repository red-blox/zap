<<<<<<< HEAD
use crate::config::{Config, EvCall, EvDecl, EvSource, EvType, FnDecl, QueueType, TyDecl, YieldType};
=======
use crate::config::{Config, EvCall, EvDecl, EvSource, EvType, FnDecl, TyDecl, YieldType};
>>>>>>> 990f7f75

use super::Output;

struct ClientOutput<'src> {
	config: &'src Config<'src>,
	tabs: u32,
	buf: String,
}

impl<'a> Output for ClientOutput<'a> {
	fn push(&mut self, s: &str) {
		self.buf.push_str(s);
	}

	fn indent(&mut self) {
		self.tabs += 1;
	}

	fn dedent(&mut self) {
		self.tabs -= 1;
	}

	fn push_indent(&mut self) {
		for _ in 0..self.tabs {
			self.push("\t");
		}
	}
}

impl<'src> ClientOutput<'src> {
	pub fn new(config: &'src Config<'src>) -> Self {
		Self {
			config,
			tabs: 0,
			buf: String::new(),
		}
	}

	fn push_tydecl(&mut self, tydecl: &TyDecl) {
		let name = &tydecl.name;
		let ty = &tydecl.ty;

		self.push_indent();
		self.push(&format!("export type {name} = "));
		self.push_ty(ty);
		self.push("\n");

		self.push_line(&format!("function types.write_{name}(value: {name})"));
		self.indent();
<<<<<<< HEAD
		self.push_ser("value", ty, self.config.opts.write_checks);
=======
		self.push_ser("value", ty, self.config.write_checks);
>>>>>>> 990f7f75
		self.dedent();
		self.push_line("end");

		self.push_line(&format!("function types.read_{name}()"));
		self.indent();
		self.push_line("local value;");
		self.push_des("value", ty, false);
		self.push_line("return value");
		self.dedent();
		self.push_line("end");
	}

	fn push_tydecls(&mut self) {
		for tydecl in &self.config.tydecls {
			self.push_tydecl(tydecl);
		}
	}

	fn push_event_loop(&mut self) {
		self.push("\n");

		if self.config.opts.manual_event_loop {
			let send_events = self.config.opts.casing.with("SendEvents", "sendEvents", "send_events");

			self.push_line(&format!("local function {send_events}()"));
			self.indent();
		} else {
			self.push_line("RunService.Heartbeat:Connect(function(dt)");
			self.indent();
			self.push_line("time += dt");
			self.push("\n");
			self.push_line("if time >= (1 / 61) then");
			self.indent();
			self.push_line("time -= (1 / 61)");
			self.push("\n");
		}

		self.push_line("if outgoing_used ~= 0 then");
		self.indent();
		self.push_line("local buff = buffer.create(outgoing_used)");
		self.push_line("buffer.copy(buff, 0, outgoing_buff, 0, outgoing_used)");
		self.push("\n");
		self.push_line("reliable:FireServer(buff, outgoing_inst)");
		self.push("\n");
		self.push_line("outgoing_buff = buffer.create(64)");
		self.push_line("outgoing_used = 0");
		self.push_line("outgoing_size = 64");
		self.push_line("table.clear(outgoing_inst)");
		self.dedent();
		self.push_line("end");
		self.dedent();

		if self.config.opts.manual_event_loop {
			self.push_line("end");
		} else {
			self.push_line("end");
			self.dedent();
			self.push_line("end)");
		}

		self.push("\n");
	}

	fn push_reliable_header(&mut self) {
		self.push_line("reliable.OnClientEvent:Connect(function(buff, inst)");
		self.indent();
		self.push_line("incoming_buff = buff");
		self.push_line("incoming_inst = inst");
		self.push_line("incoming_read = 0");
		self.push_line("incoming_ipos = 0");

		self.push_line("local len = buffer.len(buff)");
		self.push_line("while incoming_read < len do");

		self.indent();

		self.push_line(&format!(
			"local id = buffer.read{}(buff, read({}))",
			self.config.event_id_ty(),
			self.config.event_id_ty().size()
		));
	}

	fn push_reliable_callback(&mut self, ev: &EvDecl) {
		let id = ev.id;

		self.push_line("local value");

		if let Some(data) = &ev.data {
			self.push_des("value", data, false);
		}

		if ev.call == EvCall::SingleSync || ev.call == EvCall::SingleAsync {
			self.push_line_indent(&format!("if events[{id}] then"));
		} else if !(self.config.opts.queue_type == QueueType::None) {
			self.push_line_indent(&format!("if events[{id}][1] then"));
		}

		if ev.call == EvCall::ManySync || ev.call == EvCall::ManyAsync {
			self.push_line_indent(&format!("for _, cb in events[{id}] do"));
		}

		match ev.call {
			EvCall::SingleSync => self.push_line(&format!("events[{id}](value)")),
			EvCall::SingleAsync => self.push_line(&format!("task.spawn(events[{id}], value)")),
			EvCall::ManySync => self.push_line("cb(value)"),
			EvCall::ManyAsync => self.push_line("task.spawn(cb, value)"),
		}

		if ev.call == EvCall::ManySync || ev.call == EvCall::ManyAsync {
			self.push_dedent_line("end");
		}

		if !(self.config.opts.queue_type == QueueType::None) {
			self.push_dedent_line_indent("else");

			if ev.data.is_some() {
				self.push_line(&format!("table.insert(event_queue[{id}], value)"));
				self.push_line_indent(&format!("if #event_queue[{id}] > 64 then"));
			} else {
				self.push_line(&format!("event_queue[{id}] += 1"));
				self.push_line_indent(&format!("if event_queue[{id}] > 16 then"));
			}

			self.push_line(&format!(
				"warn(`[ZAP] {{#event_queue[{id}]}} events in queue for {}. Did you forget to attach a listener?`)",
				ev.name
			));

			self.push_dedent_line("end");
		}

		self.push_dedent_line("end");
	}

	fn push_fn_callback(&mut self, fndecl: &FnDecl) {
		let id = fndecl.id;

		self.push_line("local call_id = buffer.readu8(incoming_buff, read(1))");

		self.push_line("local value");

		if let Some(data) = &fndecl.rets {
			self.push_des("value", data, false);
		}

		match self.config.opts.yield_type {
			YieldType::Yield | YieldType::Future(_) => {
				self.push_line(&format!("task.spawn(event_queue[{id}][call_id], value)"));
			}
			YieldType::Promise(_) => {
				self.push_line(&format!("event_queue[{id}][call_id](value)"));
			}
		}

		self.push_line(&format!("event_queue[{id}][call_id] = nil"));
	}

	fn push_reliable_footer(&mut self) {
		self.push_dedent_line_indent("else");
		self.push_line("error(\"Unknown event id\")");
		self.push_dedent_line("end");
		self.push_dedent_line("end");
		self.push_dedent_line("end)");
	}

	fn push_reliable(&mut self) {
		if let QueueType::Time(time) = self.config.opts.queue_type {
			self.push_line_indent(&format!("task.delay({time}, function()"));
		} else if let QueueType::Frames(frames) = self.config.opts.queue_type {
			self.push_line_indent("task.spawn(function()");

			self.push_line_indent(&format!("for _ = 1, {frames} do"));
			self.push_line("task.wait()");
			self.push_dedent_line("end");
		}

		self.push_reliable_header();

		let mut first = true;

		for evdecl in self
			.config
			.evdecls
			.iter()
			.filter(|evdecl| evdecl.from == EvSource::Server && evdecl.evty == EvType::Reliable)
		{
			if first {
				self.push_line_indent(&format!("if id == {} then", evdecl.id))
			} else {
				self.push_dedent_line_indent(&format!("elseif id == {} then", evdecl.id))
			}

			self.push_reliable_callback(evdecl);
			first = false;
		}

		for fndecl in self.config.fndecls.iter() {
			if first {
				self.push_line_indent(&format!("if id == {} then", fndecl.id))
			} else {
				self.push_dedent_line_indent(&format!("elseif id == {} then", fndecl.id))
			}

			self.push_fn_callback(fndecl);
			first = false;
		}

		self.push_reliable_footer();

		if let QueueType::Time(_) | QueueType::Frames(_) = self.config.opts.queue_type {
			self.push_dedent_line("end)");
		}
	}

	fn push_unreliable_header(&mut self) {
		self.push_line("unreliable.OnClientEvent:Connect(function(buff, inst)");
		self.indent();
		self.push_line("incoming_buff = buff");
		self.push_line("incoming_inst = inst");
		self.push_line("incoming_read = 0");
		self.push_line("incoming_ipos = 0");

		self.push_line(&format!(
			"local id = buffer.read{}(buff, read({}))",
			self.config.event_id_ty(),
			self.config.event_id_ty().size()
		));
	}

	fn push_unreliable_callback(&mut self, ev: &EvDecl) {
		let id = ev.id;

		self.push_line("local value");

		if let Some(data) = &ev.data {
			self.push_des("value", data, false);
		}

		if ev.call == EvCall::SingleSync || ev.call == EvCall::SingleAsync {
			self.push_line_indent(&format!("if events[{id}] then"));
		} else if !(self.config.opts.queue_type == QueueType::None) {
			self.push_line_indent(&format!("if events[{id}][1] then"));
		}

		if ev.call == EvCall::ManySync || ev.call == EvCall::ManyAsync {
			self.push_line_indent(&format!("for _, cb in events[{id}] do"));
		}

		match ev.call {
			EvCall::SingleSync => self.push_line(&format!("events[{id}](value)")),
			EvCall::SingleAsync => self.push_line(&format!("task.spawn(events[{id}], value)")),
			EvCall::ManySync => self.push_line("cb(value)"),
			EvCall::ManyAsync => self.push_line("task.spawn(cb, value)"),
		}

		if ev.call == EvCall::ManySync || ev.call == EvCall::ManyAsync {
			self.push_dedent_line("end");
		}

		if !(self.config.opts.queue_type == QueueType::None) {
			self.push_dedent_line_indent("else");

			if ev.data.is_some() {
				self.push_line(&format!("table.insert(event_queue[{id}], value)"));
				self.push_line(&format!("if #event_queue[{id}] > 64 then"));
			} else {
				self.push_line(&format!("event_queue[{id}] += 1"));
				self.push_line(&format!("if event_queue[{id}] > 64 then"));
			}

			self.indent();

			self.push_line(&format!(
				"warn(`[ZAP] {{#event_queue[{}]}} events in queue for {}. Did you forget to attach a listener?`)",
				ev.id, ev.name
			));

			self.push_dedent_line("end");
		}

		self.push_dedent_line("end");
	}

	fn push_unreliable_footer(&mut self) {
		self.push_dedent_line_indent("else");
		self.push_line("error(\"Unknown event id\")");
		self.push_dedent_line("end");
		self.push_dedent_line("end");
		self.push_dedent_line("end)");
	}

	fn push_unreliable(&mut self) {
		if let QueueType::Time(time) = self.config.opts.queue_type {
			self.push_line_indent(&format!("task.delay({time}, function()"));
		} else if let QueueType::Frames(frames) = self.config.opts.queue_type {
			self.push_line_indent("task.spawn(function()");

			self.push_line_indent(&format!("for _ = 1, {frames} do"));
			self.push_line("task.wait()");
			self.push_dedent_line("end");
		}

		self.push_unreliable_header();

		let mut first = true;

		for ev in self
			.config
			.evdecls
			.iter()
			.filter(|ev_decl| ev_decl.from == EvSource::Server && ev_decl.evty == EvType::Unreliable)
		{
			if first {
				self.push_line_indent(&format!("if id == {} then", ev.id))
			} else {
				self.push_dedent_line_indent(&format!("elseif id == {} then", ev.id))
			}

			self.push_unreliable_callback(ev);
			first = false;
		}

		self.push_unreliable_footer();

		if let QueueType::Time(_) | QueueType::Frames(_) = self.config.opts.queue_type {
			self.push_dedent_line("end)");
		}
	}

	fn push_callback_lists(&mut self) {
		let ntdecls_len = self.config.evdecls.len() + self.config.fndecls.len();

		self.push_line(&format!("local events = table.create({})", ntdecls_len));

		// This cannot be removed even when queue_type isn't Event, as it is used for function calls
		self.push_line(&format!("local event_queue = table.create({})", ntdecls_len));

		if !self.config.fndecls.is_empty() {
			self.push_line("local function_call_id = 0");

			if let YieldType::Future(import) | YieldType::Promise(import) = self.config.opts.yield_type {
				self.push_line(&format!("local async_lib = {import}"))
			}
		}

		if let QueueType::Event(size) = self.config.opts.queue_type {
			for evdecl in self
				.config
				.evdecls
				.iter()
				.filter(|ev_decl| ev_decl.from == EvSource::Server)
			{
				let id = evdecl.id;

				if evdecl.call == EvCall::ManyAsync || evdecl.call == EvCall::ManySync {
					self.push_line(&format!("events[{id}] = {{}}"));
				}

				if evdecl.data.is_some() {
					self.push_line(&format!("event_queue[{id}] = table.create({size})"));
				} else {
					self.push_line(&format!("event_queue[{id}] = 0"));
				}
			}
		}

		for fndecl in self.config.fndecls.iter() {
			self.push_line(&format!("event_queue[{}] = table.create(255)", fndecl.id));
		}
	}

	fn push_write_event_id(&mut self, id: usize) {
		self.push_line(&format!("alloc({})", self.config.event_id_ty().size()));
		self.push_line(&format!(
			"buffer.write{}(outgoing_buff, outgoing_apos, {id})",
			self.config.event_id_ty()
		));
	}

	fn push_return_fire(&mut self, ev: &EvDecl) {
		let fire = self.config.opts.casing.with("Fire", "fire", "fire");
		let value = self.config.opts.casing.with("Value", "value", "value");

		self.push_indent();
		self.push(&format!("{fire} = function("));

		if let Some(data) = &ev.data {
			self.push(&format!("{value}: "));
			self.push_ty(data);
		}

		self.push(")\n");
		self.indent();

		if ev.evty == EvType::Unreliable {
			self.push_line("local saved = save()");
			self.push_line("load_empty()");
		}

		self.push_write_event_id(ev.id);

		if let Some(data) = &ev.data {
<<<<<<< HEAD
			self.push_ser(value, data, self.config.opts.write_checks);
=======
			self.push_ser(value, data, self.config.write_checks);
>>>>>>> 990f7f75
		}

		if ev.evty == EvType::Unreliable {
			self.push_line("local buff = buffer.create(outgoing_used)");
			self.push_line("buffer.copy(buff, 0, outgoing_buff, 0, outgoing_used)");
			self.push_line("unreliable:FireServer(buff, outgoing_inst)");
			self.push_line("load(saved)");
		}

		self.dedent();
		self.push_line("end,");
	}

	fn push_return_outgoing(&mut self) {
		for ev in self
			.config
			.evdecls
			.iter()
			.filter(|ev_decl| ev_decl.from == EvSource::Client)
		{
			self.push_line(&format!("{name} = {{", name = ev.name));
			self.indent();

			self.push_return_fire(ev);

			self.dedent();
			self.push_line("},");
		}
	}

	fn push_return_setcallback(&mut self, ev: &EvDecl) {
		let id = ev.id;

		let set_callback = self
			.config
			.opts
			.casing
			.with("SetCallback", "setCallback", "set_callback");

		let callback = self.config.opts.casing.with("Callback", "callback", "callback");

		self.push_indent();
		self.push(&format!("{set_callback} = function({callback}: ("));

		if let Some(data) = &ev.data {
			self.push_ty(data);
		}

		self.push(") -> ())\n");
		self.indent();

		self.push_line(&format!("events[{id}] = {callback}"));

		if let QueueType::Event(_) = self.config.opts.queue_type {
			if ev.data.is_some() {
				self.push_line(&format!("for _, value in event_queue[{id}] do"));
				self.indent();

				if ev.call == EvCall::SingleSync {
					self.push_line(&format!("{callback}(value)"))
				} else {
					self.push_line(&format!("task.spawn({callback}, value)"))
				}

				self.dedent();
				self.push_line("end");

				self.push_line(&format!("event_queue[{id}] = {{}}"));
			} else {
				self.push_line(&format!("for _ = 1, event_queue[{id}] do"));
				self.indent();

				if ev.call == EvCall::SingleSync {
					self.push_line(&format!("{callback}()"))
				} else {
					self.push_line(&format!("task.spawn({callback})"))
				}

				self.dedent();
				self.push_line("end");

				self.push_line(&format!("event_queue[{id}] = 0"));
			}
		}

		self.dedent();
		self.push_line("end,");
	}

	fn push_return_on(&mut self, ev: &EvDecl) {
		let id = ev.id;

		let on = self.config.opts.casing.with("On", "on", "on");
		let callback = self.config.opts.casing.with("Callback", "callback", "callback");

		self.push_indent();
		self.push(&format!("{on} = function({callback}: ("));

		if let Some(data) = &ev.data {
			self.push_ty(data);
		}

		self.push(") -> ())\n");
		self.indent();

		self.push_line(&format!("table.insert(events[{id}], {callback})"));

		if let QueueType::Event(_) = self.config.opts.queue_type {
			if ev.data.is_some() {
				self.push_line(&format!("for _, value in event_queue[{id}] do"));
				self.indent();

				if ev.call == EvCall::ManySync {
					self.push_line(&format!("{callback}(value)"))
				} else {
					self.push_line(&format!("task.spawn({callback}, value)"))
				}

				self.dedent();
				self.push_line("end");

				self.push_line(&format!("event_queue[{id}] = {{}}"));
			} else {
				self.push_line(&format!("for _ = 1, event_queue[{id}] do"));
				self.indent();

				if ev.call == EvCall::ManySync {
					self.push_line(&format!("{callback}()"))
				} else {
					self.push_line(&format!("task.spawn({callback})"))
				}

				self.dedent();
				self.push_line("end");

				self.push_line(&format!("event_queue[{id}] = 0"));
			}
		}

		self.push_line("return function()");
		self.indent();

		self.push_line(&format!(
			"table.remove(events[{id}], table.find(events[{id}], {callback}))"
		));

		self.dedent();
		self.push_line("end");

		self.dedent();
		self.push_line("end,");
	}

	pub fn push_return_listen(&mut self) {
		for ev in self
			.config
			.evdecls
			.iter()
			.filter(|ev_decl| ev_decl.from == EvSource::Server)
		{
			self.push_line(&format!("{name} = {{", name = ev.name));
			self.indent();

			match ev.call {
				EvCall::SingleSync | EvCall::SingleAsync => self.push_return_setcallback(ev),
				EvCall::ManySync | EvCall::ManyAsync => self.push_return_on(ev),
			}

			self.dedent();
			self.push_line("},");
		}
	}

	fn push_return_functions(&mut self) {
		let call = self.config.opts.casing.with("Call", "call", "call");
		let value = self.config.opts.casing.with("Value", "value", "value");

		for fndecl in self.config.fndecls.iter() {
			let id = fndecl.id;

			self.push_line(&format!("{name} = {{", name = fndecl.name));
			self.indent();

			self.push_indent();
			self.push(&format!("{call} = function("));

			if let Some(ty) = &fndecl.args {
				self.push(&format!("{value}: "));
				self.push_ty(ty);
			}

			self.push(")\n");
			self.indent();

			self.push_write_event_id(fndecl.id);

			self.push_line("function_call_id += 1");

			self.push_line("function_call_id %= 256");

			self.push_line(&format!("if event_queue[{id}][function_call_id] then"));
			self.indent();

			self.push_line("function_call_id -= 1");
			self.push_line("error(\"Zap has more than 256 calls awaiting a response, and therefore this packet has been dropped\")");

			self.dedent();
			self.push_line("end");

			self.push_line("alloc(1)");
			self.push_line("buffer.writeu8(outgoing_buff, outgoing_apos, function_call_id)");

			if let Some(data) = &fndecl.args {
<<<<<<< HEAD
				self.push_ser(value, data, self.config.opts.write_checks);
=======
				self.push_ser(value, data, self.config.write_checks);
>>>>>>> 990f7f75
			}

			match self.config.opts.yield_type {
				YieldType::Yield => {
					self.push_line(&format!("event_queue[{id}][function_call_id] = coroutine.running()",));
					self.push_line("local value = coroutine.yield()");
				}

				YieldType::Future(_) => {
					self.push_line("local value = async_lib.new(function()");
					self.indent();

					self.push_line(&format!("event_queue[{id}][function_call_id] = coroutine.running()",));
					self.push_line("return coroutine.yield()");

					self.dedent();
					self.push_line("end)");
				}

				YieldType::Promise(_) => {
					self.push_line("local value = async_lib.new(function(resolve)");
					self.indent();

					self.push_line(&format!("event_queue[{id}][function_call_id] = resolve"));

					self.dedent();
					self.push_line("end)");
				}
			}

			self.push_line("return value");

			self.dedent();
			self.push_line("end,");

			self.dedent();
			self.push_line("},");
		}
	}

	pub fn push_return(&mut self) {
		self.push_line("return {");
		self.indent();

		if self.config.opts.manual_event_loop {
			let send_events = self.config.opts.casing.with("SendEvents", "sendEvents", "send_events");

			self.push_line(&format!("{send_events} = {send_events},"));
		}

		self.push_return_outgoing();
		self.push_return_listen();
		self.push_return_functions();

		self.dedent();
		self.push_line("}");
	}

	pub fn output(mut self) -> String {
		self.push_file_header("Client");

		if self.config.evdecls.is_empty() && self.config.fndecls.is_empty() {
			return self.buf;
		};

		self.push(include_str!("base.luau"));
		self.push(include_str!("client.luau"));

		self.push_tydecls();

		self.push_event_loop();

		self.push_callback_lists();

		if !self.config.fndecls.is_empty()
			|| self
				.config
				.evdecls
				.iter()
				.any(|ev| ev.evty == EvType::Reliable && ev.from == EvSource::Server)
		{
			self.push_reliable();
		}

		if self
			.config
			.evdecls
			.iter()
			.any(|ev| ev.evty == EvType::Unreliable && ev.from == EvSource::Server)
		{
			self.push_unreliable();
		}

		self.push_return();

		self.buf
	}
}

pub fn code(config: &Config) -> String {
	ClientOutput::new(config).output()
}<|MERGE_RESOLUTION|>--- conflicted
+++ resolved
@@ -1,8 +1,4 @@
-<<<<<<< HEAD
 use crate::config::{Config, EvCall, EvDecl, EvSource, EvType, FnDecl, QueueType, TyDecl, YieldType};
-=======
-use crate::config::{Config, EvCall, EvDecl, EvSource, EvType, FnDecl, TyDecl, YieldType};
->>>>>>> 990f7f75
 
 use super::Output;
 
@@ -52,11 +48,7 @@
 
 		self.push_line(&format!("function types.write_{name}(value: {name})"));
 		self.indent();
-<<<<<<< HEAD
 		self.push_ser("value", ty, self.config.opts.write_checks);
-=======
-		self.push_ser("value", ty, self.config.write_checks);
->>>>>>> 990f7f75
 		self.dedent();
 		self.push_line("end");
 
@@ -460,11 +452,7 @@
 		self.push_write_event_id(ev.id);
 
 		if let Some(data) = &ev.data {
-<<<<<<< HEAD
 			self.push_ser(value, data, self.config.opts.write_checks);
-=======
-			self.push_ser(value, data, self.config.write_checks);
->>>>>>> 990f7f75
 		}
 
 		if ev.evty == EvType::Unreliable {
@@ -678,11 +666,7 @@
 			self.push_line("buffer.writeu8(outgoing_buff, outgoing_apos, function_call_id)");
 
 			if let Some(data) = &fndecl.args {
-<<<<<<< HEAD
 				self.push_ser(value, data, self.config.opts.write_checks);
-=======
-				self.push_ser(value, data, self.config.write_checks);
->>>>>>> 990f7f75
 			}
 
 			match self.config.opts.yield_type {
