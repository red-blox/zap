--- conflicted
+++ resolved
@@ -16,51 +16,23 @@
 	}
 
 	fn push_line_indent(&mut self, s: &str) {
-<<<<<<< HEAD
-		self.push_indent();
-		self.push(s);
-		self.push("\n");
-=======
 		self.push_line(s);
->>>>>>> 990f7f75
 		self.indent();
 	}
 
 	fn push_dedent_line(&mut self, s: &str) {
 		self.dedent();
-<<<<<<< HEAD
-		self.push_indent();
-		self.push(s);
-		self.push("\n");
-=======
 		self.push_line(s);
->>>>>>> 990f7f75
 	}
 
 	fn push_dedent_line_indent(&mut self, s: &str) {
 		self.dedent();
-<<<<<<< HEAD
-		self.push_indent();
-		self.push(s);
-		self.push("\n");
-=======
 		self.push_line(s);
->>>>>>> 990f7f75
 		self.indent();
 	}
 
 	fn push_range_check(&mut self, range: Range, val: &str) {
 		if let Some(exact) = range.exact() {
-<<<<<<< HEAD
-			self.push_line(&format!("assert({val} == {exact})"));
-		} else {
-			if let Some(min) = range.min() {
-				self.push_line(&format!("assert({val} >= {min})"));
-			}
-
-			if let Some(max) = range.max() {
-				self.push_line(&format!("assert({val} <= {max})"));
-=======
 			self.push_line(&format!("assert({val} == {exact}, \"value not {exact}\")"));
 		} else {
 			if let Some(min) = range.min() {
@@ -69,14 +41,12 @@
 
 			if let Some(max) = range.max() {
 				self.push_line(&format!("assert({val} <= {max}, \"value outside range\")"));
->>>>>>> 990f7f75
 			}
 		}
 	}
 
 	fn push_ser(&mut self, from: &str, ty: &Ty<'_>, checks: bool) {
 		self.push_line_indent("do");
-<<<<<<< HEAD
 
 		match ty {
 			Ty::Num(numty, range) => {
@@ -91,33 +61,12 @@
 			Ty::Str(len) => {
 				if let Some(exact) = len.exact() {
 					if checks {
-						self.push_line(&format!("assert(#{from} == {exact})"));
-=======
-
-		match ty {
-			Ty::Num(numty, range) => {
-				if checks {
-					self.push_range_check(*range, from);
-				}
-
-				self.push_line(&format!("alloc({})", numty.size()));
-				self.push_line(&format!("buffer.write{numty}(outgoing_buff, outgoing_apos, {from})"));
-			}
-
-			Ty::Str(len) => {
-				if let Some(exact) = len.exact() {
-					if checks {
 						self.push_line(&format!("assert(#{from} == {exact}, \"length not {exact}\")"));
->>>>>>> 990f7f75
 					}
 
 					self.push_line(&format!("alloc({exact})"));
 					self.push_line(&format!(
-<<<<<<< HEAD
-						"buffer.writeu16(outgoing_buff, outgoing_apos, {from}, {exact})"
-=======
 						"buffer.writestring(outgoing_buff, outgoing_apos, {from}, {exact})"
->>>>>>> 990f7f75
 					));
 				} else {
 					self.push_line(&format!("local len = #{from}"));
@@ -126,17 +75,10 @@
 						self.push_range_check(*len, "len");
 					}
 
-<<<<<<< HEAD
-					self.push_line("alloc(len)");
-					self.push_line("buffer.writeu16(outgoing_buff, outgoing_apos, len)");
-					self.push_line(&format!(
-						"buffer.writestring(outgoing_buff, outgoing_apos, {from}, len)"
-=======
 					self.push_line("alloc(len + 2)");
 					self.push_line("buffer.writeu16(outgoing_buff, outgoing_apos, len)");
 					self.push_line(&format!(
 						"buffer.writestring(outgoing_buff, outgoing_apos + 2, {from}, len)"
->>>>>>> 990f7f75
 					));
 				}
 			}
@@ -144,13 +86,9 @@
 			Ty::Buf(len) => {
 				if let Some(exact) = len.exact() {
 					if checks {
-<<<<<<< HEAD
-						self.push_line(&format!("assert(#{from} == {exact})"));
-=======
 						self.push_line(&format!(
 							"assert(buffer.len({from}) == {exact}, \"length not {exact}\")"
 						));
->>>>>>> 990f7f75
 					}
 
 					self.push_line(&format!("alloc({exact})"));
@@ -158,37 +96,24 @@
 						"buffer.copy(outgoing_buff, outgoing_apos, {from}, 0, {exact})"
 					));
 				} else {
-<<<<<<< HEAD
-					self.push_line(&format!("local len = #{from}"));
-=======
 					self.push_line(&format!("local len = buffer.len({from})"));
->>>>>>> 990f7f75
 
 					if checks {
 						self.push_range_check(*len, "len");
 					}
 
-<<<<<<< HEAD
-					self.push_line("alloc(len)");
-					self.push_line(&format!("buffer.copy(outgoing_buff, outgoing_apos, {from}, 0, len)"));
-=======
 					self.push_line("alloc(len + 2)");
 					self.push_line("buffer.writeu16(outgoing_buff, outgoing_apos, len)");
 					self.push_line(&format!(
 						"buffer.copy(outgoing_buff, outgoing_apos + 2, {from}, 0, len)"
 					));
->>>>>>> 990f7f75
 				}
 			}
 
 			Ty::Arr(ty, len) => {
 				if let Some(exact) = len.exact() {
 					if checks {
-<<<<<<< HEAD
-						self.push_line(&format!("assert(#{from} == {exact})"));
-=======
 						self.push_line(&format!("assert(#{from} == {exact}, \"length not {exact}\")"));
->>>>>>> 990f7f75
 					}
 
 					self.push_line_indent(&format!("for i = 1, {exact} do"));
@@ -202,9 +127,9 @@
 						self.push_range_check(*len, "len");
 					}
 
-<<<<<<< HEAD
-					self.push_line("alloc(len)");
+					self.push_line("alloc(2)");
 					self.push_line("buffer.writeu16(outgoing_buff, outgoing_apos, len)");
+
 					self.push_line_indent("for i = 1, len do");
 					self.push_line(&format!("local value = {from}[i]"));
 					self.push_ser("value", ty, checks);
@@ -212,18 +137,6 @@
 				}
 			}
 
-=======
-					self.push_line("alloc(2)");
-					self.push_line("buffer.writeu16(outgoing_buff, outgoing_apos, len)");
-
-					self.push_line_indent("for i = 1, len do");
-					self.push_line(&format!("local value = {from}[i]"));
-					self.push_ser("value", ty, checks);
-					self.push_dedent_line("end");
-				}
-			}
-
->>>>>>> 990f7f75
 			Ty::Map(key, val) => {
 				self.push_line("local len = 0");
 				self.push_line("local len_pos = alloc(2)");
@@ -246,15 +159,14 @@
 				self.push_ser(from, ty, checks);
 				self.push_dedent_line("end");
 			}
-<<<<<<< HEAD
-
-			Ty::Ref(name) => {
-				self.push_line(&format!("types.write_{name}({from})"));
-			}
+
+			Ty::Ref(name) => self.push_line(&format!("types.write_{name}({from})")),
 
 			Ty::Enum(enum_ty) => match enum_ty {
 				Enum::Unit(enumerators) => {
 					let numty = NumTy::from_f64(0.0, enumerators.len() as f64 - 1.0);
+
+					self.push_line(&format!("alloc({})", numty.size()));
 
 					for (i, enumerator) in enumerators.iter().enumerate() {
 						if i == 0 {
@@ -289,50 +201,6 @@
 						}
 					}
 
-=======
-
-			Ty::Ref(name) => self.push_line(&format!("types.write_{name}({from})")),
-
-			Ty::Enum(enum_ty) => match enum_ty {
-				Enum::Unit(enumerators) => {
-					let numty = NumTy::from_f64(0.0, enumerators.len() as f64 - 1.0);
-
-					self.push_line(&format!("alloc({})", numty.size()));
-
-					for (i, enumerator) in enumerators.iter().enumerate() {
-						if i == 0 {
-							self.push_line_indent(&format!("if {from} == \"{enumerator}\" then"));
-						} else {
-							self.push_dedent_line_indent(&format!("elseif {from} == \"{enumerator}\" then"));
-						}
-
-						self.push_line(&format!("buffer.write{numty}(outgoing_buff, outgoing_apos, {i})"));
-					}
-
-					self.push_dedent_line_indent("else");
-					self.push_line("error(\"invalid enumerator value\")");
-					self.push_dedent_line("end");
-				}
-
-				Enum::Tagged { tag, variants } => {
-					let numty = NumTy::from_f64(0.0, variants.len() as f64 - 1.0);
-
-					for (i, (variant_name, variant_struct)) in variants.iter().enumerate() {
-						if i == 0 {
-							self.push_line_indent(&format!("if {from}.{tag} == \"{variant_name}\" then"));
-						} else {
-							self.push_dedent_line_indent(&format!("elseif {from}.{tag} == \"{variant_name}\" then"));
-						}
-
-						self.push_line(&format!("alloc({})", numty.size()));
-						self.push_line(&format!("buffer.write{numty}(outgoing_buff, outgoing_apos, {i})"));
-
-						for (field_name, field_ty) in &variant_struct.fields {
-							self.push_ser(&format!("{from}.{field_name}"), field_ty, checks);
-						}
-					}
-
->>>>>>> 990f7f75
 					self.push_dedent_line_indent("else");
 					self.push_line("error(\"invalid variant value\")");
 					self.push_dedent_line("end");
@@ -347,14 +215,10 @@
 
 			Ty::Instance(class) => {
 				if checks && class.is_some() {
-<<<<<<< HEAD
-					self.push_line(&format!("assert({from}:IsA(\"{}\"))", class.unwrap()));
-=======
 					self.push_line(&format!(
 						"assert({from}:IsA(\"{class}\"), \"instance is not a {class}\")",
 						class = class.unwrap()
 					));
->>>>>>> 990f7f75
 				}
 
 				self.push_line(&format!("table.insert(outgoing_inst, {from})"));
@@ -382,64 +246,25 @@
 				self.push_line(&format!(
 					"local axis_alignment = table.find(CFrameSpecialCases, {from}.Rotation)"
 				));
-<<<<<<< HEAD
-				self.push_line("assert(axis_alignment)");
-				self.push_line("alloc(1)");
-				self.push_line("buffer.writeu8(outgoing_buff, outgoing_apos, axis_alignment)");
-
-				self.push_line("alloc(12)");
-				self.push_line(&format!(
-					"buffer.writef32(outgoing_buff, outgoing_apos, {from}.Position.X)"
-				));
-				self.push_line(&format!(
-					"buffer.writef32(outgoing_buff, outgoing_apos + 4, {from}.Position.Y)"
-				));
-				self.push_line(&format!(
-					"buffer.writef32(outgoing_buff, outgoing_apos + 8, {from}.Position.Z)"
-				));
-=======
 				self.push_line("assert(axis_alignment, \"invalid axis alignment\")");
 				self.push_line("alloc(1)");
 				self.push_line("buffer.writeu8(outgoing_buff, outgoing_apos, axis_alignment)");
 
 				self.push_ser(&format!("{from}.Position"), &Ty::Vector3, checks);
->>>>>>> 990f7f75
 			}
 
 			Ty::CFrame => {
 				self.push_line(&format!("local axis, angle = {from}:ToAxisAngle()"));
 				self.push_line("axis = axis * angle");
 
-<<<<<<< HEAD
-				self.push_line("alloc(12)");
-				self.push_line(&format!(
-					"buffer.writef32(outgoing_buff, outgoing_apos, {from}.Position.X)"
-				));
-				self.push_line(&format!(
-					"buffer.writef32(outgoing_buff, outgoing_apos + 4, {from}.Position.Y)"
-				));
-				self.push_line(&format!(
-					"buffer.writef32(outgoing_buff, outgoing_apos + 8, {from}.Position.Z)"
-				));
-
-				self.push_line("alloc(12)");
-				self.push_line("buffer.writef32(outgoing_buff, outgoing_apos, axis.X)");
-				self.push_line("buffer.writef32(outgoing_buff, outgoing_apos + 4, axis.Y)");
-				self.push_line("buffer.writef32(outgoing_buff, outgoing_apos + 8, axis.Z)");
-=======
 				self.push_ser(&format!("{from}.Position"), &Ty::Vector3, checks);
 				self.push_ser("axis", &Ty::Vector3, checks);
->>>>>>> 990f7f75
 			}
 
 			Ty::Boolean => {
 				self.push_line("alloc(1)");
 				self.push_line(&format!(
-<<<<<<< HEAD
-					"buffer.writeu8(outgoing_buff, outgoing_apos, {from} and 1 or 0)"
-=======
 					"buffer.writeu8(outgoing_buff, outgoing_apos, if {from} then 1 else 0)"
->>>>>>> 990f7f75
 				))
 			}
 
@@ -546,14 +371,10 @@
 					self.push_line(&format!("{into} = incoming_inst[incoming_ipos]"));
 
 					if checks && class.is_some() {
-<<<<<<< HEAD
-						self.push_line(&format!("assert({into} == nil or {into}:IsA(\"{}\"))", class.unwrap()));
-=======
 						self.push_line(&format!(
 							"assert({into} == nil or {into}:IsA(\"{class}\"), \"Expected {into} to be nil or an instance of {class}\")",
 							class = class.unwrap(),
 						));
->>>>>>> 990f7f75
 					}
 				} else {
 					self.push_des(into, ty, checks);
@@ -562,24 +383,14 @@
 				self.push_dedent_line("end");
 			}
 
-<<<<<<< HEAD
-			Ty::Ref(name) => {
-				self.push_line(&format!("{into} = types.read_{name}()"));
-			}
-=======
 			Ty::Ref(name) => self.push_line(&format!("{into} = types.read_{name}()")),
->>>>>>> 990f7f75
 
 			Ty::Enum(enum_ty) => match enum_ty {
 				Enum::Unit(enumerators) => {
 					let numty = NumTy::from_f64(0.0, enumerators.len() as f64 - 1.0);
 
 					self.push_line(&format!(
-<<<<<<< HEAD
-						"local enum_index = buffer.read{numty}(incoming_buff, {})",
-=======
 						"local enum_index = buffer.read{numty}(incoming_buff, read({}))",
->>>>>>> 990f7f75
 						numty.size()
 					));
 
@@ -603,11 +414,7 @@
 
 					self.push_line(&format!("{into} = {{}}"));
 					self.push_line(&format!(
-<<<<<<< HEAD
-						"local enum_index = buffer.read{numty}(incoming_buff, {})",
-=======
 						"local enum_index = buffer.read{numty}(incoming_buff, read({}))",
->>>>>>> 990f7f75
 						numty.size()
 					));
 
@@ -644,23 +451,15 @@
 				self.push_line(&format!("{into} = incoming_inst[incoming_ipos]"));
 
 				if checks && class.is_some() {
-<<<<<<< HEAD
-					self.push_line(&format!("assert({into} and {into}:IsA(\"{}\"))", class.unwrap()));
-=======
 					self.push_line(&format!(
 						"assert({into} and {into}:IsA(\"{class}\"), \"instance does not exist or is not a {class}\")",
 						class = class.unwrap(),
 					));
->>>>>>> 990f7f75
 				} else {
 					// we always assert that the instance is not nil
 					// because roblox will sometimes just turn instances into nil
 					// Ty::Opt covers the nil-able cases
-<<<<<<< HEAD
-					self.push_line(&format!("assert({into})"));
-=======
 					self.push_line(&format!("assert({into}, \"instance does not exist\")"));
->>>>>>> 990f7f75
 				}
 			}
 
@@ -683,16 +482,8 @@
 			Ty::AlignedCFrame => {
 				self.push_line("local axis_alignment = buffer.readu8(incoming_buff, read(1))");
 
-<<<<<<< HEAD
-				self.push_line_indent("local pos = Vector3.new(");
-				self.push_line("buffer.readf32(incoming_buff, read(4)),");
-				self.push_line("buffer.readf32(incoming_buff, read(4)),");
-				self.push_line("buffer.readf32(incoming_buff, read(4))");
-				self.push_dedent_line(")");
-=======
 				self.push_line("local pos");
 				self.push_des("pos", &Ty::Vector3, checks);
->>>>>>> 990f7f75
 
 				self.push_line(&format!(
 					"{into} = CFrame.new(pos) * CFrameSpecialCases[axis_alignment]"
@@ -700,23 +491,9 @@
 			}
 
 			Ty::CFrame => {
-<<<<<<< HEAD
-				self.push_line_indent("local pos = Vector3.new(");
-				self.push_line("buffer.readf32(incoming_buff, read(4)),");
-				self.push_line("buffer.readf32(incoming_buff, read(4)),");
-				self.push_line("buffer.readf32(incoming_buff, read(4))");
-				self.push_dedent_line(")");
-
-				self.push_line_indent("local axis_angle = Vector3.new(");
-				self.push_line("buffer.readf32(incoming_buff, read(4)),");
-				self.push_line("buffer.readf32(incoming_buff, read(4)),");
-				self.push_line("buffer.readf32(incoming_buff, read(4))");
-				self.push_dedent_line(")");
-=======
 				self.push_line("local pos, axis_angle");
 				self.push_des("pos", &Ty::Vector3, checks);
 				self.push_des("axis_angle", &Ty::Vector3, checks);
->>>>>>> 990f7f75
 
 				self.push_line("local angle = axis_angle.Magnitude");
 
@@ -727,13 +504,7 @@
 				self.push_dedent_line("end");
 			}
 
-<<<<<<< HEAD
-			Ty::Boolean => {
-				self.push_line(&format!("{into} = buffer.readu8(incoming_buff, read(1)) == 1"));
-			}
-=======
 			Ty::Boolean => self.push_line(&format!("{into} = buffer.readu8(incoming_buff, read(1)) == 1")),
->>>>>>> 990f7f75
 
 			Ty::Unknown => {
 				self.push_line("incoming_ipos += 1");
