use crate::config::{Config, EvCall, EvDecl, EvSource, EvType, FnCall, FnDecl, TyDecl};

use super::Output;

struct ServerOutput<'src> {
	config: &'src Config<'src>,
	tabs: u32,
	buf: String,
}

impl<'a> Output for ServerOutput<'a> {
	fn push(&mut self, s: &str) {
		self.buf.push_str(s);
	}

	fn indent(&mut self) {
		self.tabs += 1;
	}

	fn dedent(&mut self) {
		self.tabs -= 1;
	}

	fn push_indent(&mut self) {
		for _ in 0..self.tabs {
			self.push("\t");
		}
	}
}

impl<'a> ServerOutput<'a> {
	pub fn new(config: &'a Config) -> Self {
		Self {
			config,
			tabs: 0,
			buf: String::new(),
		}
	}

	fn push_tydecl(&mut self, tydecl: &TyDecl) {
		let name = &tydecl.name;
		let ty = &tydecl.ty;

		self.push_indent();
		self.push(&format!("export type {name} = "));
		self.push_ty(ty);
		self.push("\n");

		self.push_line(&format!("function types.write_{name}(value: {name})"));
		self.indent();
<<<<<<< HEAD
		self.push_ser("value", ty, self.config.opts.write_checks);
=======
		self.push_ser("value", ty, self.config.write_checks);
>>>>>>> 990f7f75
		self.dedent();
		self.push_line("end");

		self.push_line(&format!("function types.read_{name}()"));
		self.indent();
		self.push_line("local value;");
		self.push_des("value", ty, true);
		self.push_line("return value");
		self.dedent();
		self.push_line("end");
	}

	fn push_tydecls(&mut self) {
		for tydecl in self.config.tydecls.iter() {
			self.push_tydecl(tydecl);
		}
	}

	fn push_event_loop(&mut self) {
		self.push("\n");

		if self.config.opts.manual_event_loop {
			let send_events = self.config.opts.casing.with("SendEvents", "sendEvents", "send_events");

			self.push_line(&format!("local function {send_events}()"));
		} else {
			self.push_line("RunService.Heartbeat:Connect(function()");
		}

		self.indent();
		self.push_line("for player, outgoing in player_map do");
		self.indent();
		self.push_line("if outgoing.used > 0 then");
		self.indent();
		self.push_line("local buff = buffer.create(outgoing.used)");
		self.push_line("buffer.copy(buff, 0, outgoing.buff, 0, outgoing.used)");
		self.push("\n");
		self.push_line("reliable:FireClient(player, buff, outgoing.inst)");
		self.push("\n");
		self.push_line("outgoing.buff = buffer.create(64)");
		self.push_line("outgoing.used = 0");
		self.push_line("outgoing.size = 64");
		self.push_line("table.clear(outgoing.inst)");
		self.dedent();
		self.push_line("end");
		self.dedent();
		self.push_line("end");
		self.dedent();

		if self.config.opts.manual_event_loop {
			self.push_line("end");
		} else {
			self.push_line("end)");
		}

		self.push("\n");
	}

	fn push_reliable_header(&mut self) {
		self.push_line("reliable.OnServerEvent:Connect(function(player, buff, inst)");
		self.indent();
		self.push_line("incoming_buff = buff");
		self.push_line("incoming_inst = inst");
		self.push_line("incoming_read = 0");
		self.push_line("incoming_ipos = 0");

		self.push_line("local len = buffer.len(buff)");
		self.push_line("while incoming_read < len do");

		self.indent();

		self.push_line(&format!(
			"local id = buffer.read{}(buff, read({}))",
			self.config.event_id_ty(),
			self.config.event_id_ty().size()
		));
	}

	fn push_reliable_callback(&mut self, first: bool, ev: &EvDecl) {
		let id = ev.id;

		self.push_indent();

		if first {
			self.push("if ");
		} else {
			self.push("elseif ");
		}

		// push_line is not used here as indent was pushed above
		// and we don't want to push it twice, especially after
		// the if/elseif
		self.push(&format!("id == {id} then"));
		self.push("\n");

		self.indent();

		self.push_line("local value");

		if let Some(data) = &ev.data {
			self.push_des("value", data, true);
		}

		if ev.call == EvCall::SingleSync || ev.call == EvCall::SingleAsync {
			self.push_line(&format!("if events[{id}] then"))
		} else {
			self.push_line(&format!("for _, cb in events[{id}] do"))
		}

		self.indent();

		match ev.call {
			EvCall::SingleSync => self.push_line(&format!("events[{id}](player, value)")),
			EvCall::SingleAsync => self.push_line(&format!("task.spawn(events[{id}], player, value)")),
			EvCall::ManySync => self.push_line("cb(player, value)"),
			EvCall::ManyAsync => self.push_line("task.spawn(cb, player, value)"),
		}

		self.dedent();
		self.push_line("end");

		self.dedent();
	}

	fn push_fn_callback(&mut self, first: bool, fndecl: &FnDecl) {
		let id = fndecl.id;

		self.push_indent();

		if first {
			self.push("if ");
		} else {
			self.push("elseif ");
		}

		self.push(&format!("id == {id} then"));
		self.push("\n");

		self.indent();

		self.push_line("local call_id = buffer.readu8(buff, read(1))");
		self.push_line("local value");

		if let Some(data) = &fndecl.args {
			self.push_des("value", data, true);
		}

		self.push_line(&format!("if events[{id}] then"));

		self.indent();

		if fndecl.call == FnCall::Async {
			self.push_line("task.spawn(function(player, call_id, value)");
			self.indent();
		}

		self.push_line(&format!("local rets = events[{id}](player, value)"));

		self.push_line("load_player(player)");
		self.push_write_event_id(fndecl.id);

		self.push_line("alloc(1)");
		self.push_line("buffer.writeu8(outgoing_buff, outgoing_apos, call_id)");

		if let Some(ty) = &fndecl.rets {
<<<<<<< HEAD
			self.push_ser("rets", ty, self.config.opts.write_checks);
=======
			self.push_ser("rets", ty, self.config.write_checks);
>>>>>>> 990f7f75
		}

		self.push_line("player_map[player] = save()");

		if fndecl.call == FnCall::Async {
			self.dedent();
			self.push_line("end, player, call_id, value)");
		}

		self.dedent();
		self.push_line("end");

		self.dedent();
	}

	fn push_reliable_footer(&mut self) {
		self.push_line("else");
		self.indent();
		self.push_line("error(\"Unknown event id\")");
		self.dedent();
		self.push_line("end");
		self.dedent();
		self.push_line("end");
		self.dedent();
		self.push_line("end)");
	}

	fn push_reliable(&mut self) {
		self.push_reliable_header();

		let mut first = true;

		for ev in self
			.config
			.evdecls
			.iter()
			.filter(|ev_decl| ev_decl.from == EvSource::Client && ev_decl.evty == EvType::Reliable)
		{
			self.push_reliable_callback(first, ev);
			first = false;
		}

		for fndecl in self.config.fndecls.iter() {
			self.push_fn_callback(first, fndecl);
			first = false;
		}

		self.push_reliable_footer();
	}

	fn push_unreliable_header(&mut self) {
		self.push_line("unreliable.OnServerEvent:Connect(function(player, buff, inst)");
		self.indent();
		self.push_line("incoming_buff = buff");
		self.push_line("incoming_inst = inst");
		self.push_line("incoming_read = 0");
		self.push_line("incoming_ipos = 0");

		self.push_line(&format!(
			"local id = buffer.read{}(buff, read({}))",
			self.config.event_id_ty(),
			self.config.event_id_ty().size()
		));
	}

	fn push_unreliable_callback(&mut self, first: bool, ev: &EvDecl) {
		let id = ev.id;

		self.push_indent();

		if first {
			self.push("if ");
		} else {
			self.push("elseif ");
		}

		// push_line is not used here as indent was pushed above
		// and we don't want to push it twice, especially after
		// the if/elseif
		self.push(&format!("id == {id} then"));
		self.push("\n");

		self.indent();

		self.push_line("local value");

		if let Some(data) = &ev.data {
			self.push_des("value", data, true);
		}

		if ev.call == EvCall::SingleSync || ev.call == EvCall::SingleAsync {
			self.push_line(&format!("if events[{id}] then"))
		} else {
			self.push_line(&format!("for _, cb in events[{id}] do"))
		}

		self.indent();

		match ev.call {
			EvCall::SingleSync => self.push_line(&format!("events[{id}](player, value)")),
			EvCall::SingleAsync => self.push_line(&format!("task.spawn(events[{id}], player, value)")),
			EvCall::ManySync => self.push_line("cb(player, value)"),
			EvCall::ManyAsync => self.push_line("task.spawn(cb, player, value)"),
		}

		self.dedent();
		self.push_line("end");

		self.dedent();
	}

	fn push_unreliable_footer(&mut self) {
		self.push_line("else");
		self.indent();
		self.push_line("error(\"Unknown event id\")");
		self.dedent();
		self.push_line("end");
		self.dedent();
		self.push_line("end)");
	}

	fn push_unreliable(&mut self) {
		self.push_unreliable_header();

		let mut first = true;

		for ev in self
			.config
			.evdecls
			.iter()
			.filter(|ev_decl| ev_decl.from == EvSource::Client && ev_decl.evty == EvType::Unreliable)
		{
			self.push_unreliable_callback(first, ev);
			first = false;
		}

		self.push_unreliable_footer();
	}

	fn push_callback_lists(&mut self) {
		self.push_line(&format!(
			"local events = table.create({})",
			self.config.evdecls.len() + self.config.fndecls.len()
		));

		for evdecl in self.config.evdecls.iter().filter(|ev_decl| {
			ev_decl.from == EvSource::Client && matches!(ev_decl.call, EvCall::ManyAsync | EvCall::ManySync)
		}) {
			self.push_line(&format!("events[{}] = {{}}", evdecl.id));
		}
	}

	fn push_write_event_id(&mut self, id: usize) {
		self.push_line(&format!("alloc({})", self.config.event_id_ty().size()));
		self.push_line(&format!(
			"buffer.write{}(outgoing_buff, outgoing_apos, {id})",
			self.config.event_id_ty()
		));
	}

	fn push_return_fire(&mut self, ev: &EvDecl) {
		let ty = &ev.data;

		let fire = self.config.opts.casing.with("Fire", "fire", "fire");
		let player = self.config.opts.casing.with("Player", "player", "player");
		let value = self.config.opts.casing.with("Value", "value", "value");

		self.push_indent();
		self.push(&format!("{fire} = function({player}: Player"));

		if let Some(ty) = ty {
			self.push(&format!(", {value}: "));
			self.push_ty(ty);
		}

		self.push(")\n");
		self.indent();

		match ev.evty {
			EvType::Reliable => self.push_line(&format!("load_player({player})")),
			EvType::Unreliable => self.push_line("load_empty()"),
		}

		self.push_write_event_id(ev.id);

		if let Some(ty) = ty {
<<<<<<< HEAD
			self.push_ser(value, ty, self.config.opts.write_checks);
=======
			self.push_ser(value, ty, self.config.write_checks);
>>>>>>> 990f7f75
		}

		match ev.evty {
			EvType::Reliable => self.push_line(&format!("player_map[{player}] = save()")),
			EvType::Unreliable => {
				self.push_line("local buff = buffer.create(outgoing_used)");
				self.push_line("buffer.copy(buff, 0, outgoing_buff, 0, outgoing_used)");
				self.push_line(&format!("unreliable:FireClient({player}, buff, outgoing_inst)"));
			}
		}

		self.dedent();
		self.push_line("end,");
	}

	fn push_return_fire_all(&mut self, ev: &EvDecl) {
		let ty = &ev.data;

		let fire_all = self.config.opts.casing.with("FireAll", "fireAll", "fire_all");
		let value = self.config.opts.casing.with("Value", "value", "value");

		self.push_indent();
		self.push(&format!("{fire_all} = function("));

		if let Some(ty) = ty {
			self.push(&format!("{value}: "));
			self.push_ty(ty);
		}

		self.push(")\n");
		self.indent();

		self.push_line("load_empty()");

		self.push_write_event_id(ev.id);

		if let Some(ty) = ty {
<<<<<<< HEAD
			self.push_ser(value, ty, self.config.opts.write_checks);
=======
			self.push_ser(value, ty, self.config.write_checks);
>>>>>>> 990f7f75
		}

		match ev.evty {
			EvType::Reliable => {
				self.push_line("local buff, used, inst = outgoing_buff, outgoing_used, outgoing_inst");
				self.push_line("for _, player in Players:GetPlayers() do");
				self.indent();
				self.push_line("load_player(player)");
				self.push_line("alloc(used)");
				self.push_line("buffer.copy(outgoing_buff, outgoing_apos, buff, 0, used)");
				self.push_line("table.move(inst, 1, #inst, #outgoing_inst + 1, outgoing_inst)");
				self.push_line("player_map[player] = save()");
				self.dedent();
				self.push_line("end");
			}

			EvType::Unreliable => {
				self.push_line("local buff = buffer.create(outgoing_used)");
				self.push_line("buffer.copy(buff, 0, outgoing_buff, 0, outgoing_used)");
				self.push_line("unreliable:FireAllClients(buff, outgoing_inst)")
			}
		}

		self.dedent();
		self.push_line("end,");
	}

	fn push_return_fire_except(&mut self, ev: &EvDecl) {
		let ty = &ev.data;

		let fire_except = self.config.opts.casing.with("FireExcept", "fireExcept", "fire_except");
		let except = self.config.opts.casing.with("Except", "except", "except");
		let value = self.config.opts.casing.with("Value", "value", "value");

		self.push_indent();
		self.push(&format!("{fire_except} = function({except}: Player"));

		if let Some(ty) = ty {
			self.push(&format!(", {value}: "));
			self.push_ty(ty);
		}

		self.push(")\n");
		self.indent();

		self.push_line("load_empty()");

		self.push_write_event_id(ev.id);

		if let Some(ty) = ty {
<<<<<<< HEAD
			self.push_ser(value, ty, self.config.opts.write_checks);
=======
			self.push_ser(value, ty, self.config.write_checks);
>>>>>>> 990f7f75
		}

		match ev.evty {
			EvType::Reliable => {
				self.push_line("local buff, used, inst = outgoing_buff, outgoing_used, outgoing_inst");
				self.push_line("for _, player in Players:GetPlayers() do");
				self.indent();
				self.push_line(&format!("if player ~= {except} then"));
				self.indent();
				self.push_line("load_player(player)");
				self.push_line("alloc(used)");
				self.push_line("buffer.copy(outgoing_buff, outgoing_apos, buff, 0, used)");
				self.push_line("table.move(inst, 1, #inst, #outgoing_inst + 1, outgoing_inst)");
				self.push_line("player_map[player] = save()");
				self.dedent();
				self.push_line("end");
				self.dedent();
				self.push_line("end");
			}

			EvType::Unreliable => {
				self.push_line("local buff = buffer.create(outgoing_used)");
				self.push_line("buffer.copy(buff, 0, outgoing_buff, 0, outgoing_used)");
				self.push_line("for _, player in Players:GetPlayers() do");
				self.indent();
				self.push_line(&format!("if player ~= {except} then"));
				self.indent();
				self.push_line("unreliable:FireClient(player, buff, outgoing_inst)");
				self.dedent();
				self.push_line("end");
				self.dedent();
				self.push_line("end");
			}
		}

		self.dedent();
		self.push_line("end,");
	}

	fn push_return_fire_list(&mut self, ev: &EvDecl) {
		let ty = &ev.data;

		let fire_list = self.config.opts.casing.with("FireList", "fireList", "fire_list");
		let list = self.config.opts.casing.with("List", "list", "list");
		let value = self.config.opts.casing.with("Value", "value", "value");

		self.push_indent();
		self.push(&format!("{fire_list} = function({list}: {{ Player }}"));

		if let Some(ty) = ty {
			self.push(&format!(", {value}: "));
			self.push_ty(ty);
		}

		self.push(")\n");
		self.indent();

		self.push_line("load_empty()");

		self.push_write_event_id(ev.id);

		if let Some(ty) = ty {
<<<<<<< HEAD
			self.push_ser(value, ty, self.config.opts.write_checks);
=======
			self.push_ser(value, ty, self.config.write_checks);
>>>>>>> 990f7f75
		}

		match ev.evty {
			EvType::Reliable => {
				self.push_line("local buff, used, inst = outgoing_buff, outgoing_used, outgoing_inst");
				self.push_line(&format!("for _, player in {list} do"));
				self.indent();
				self.push_line("load_player(player)");
				self.push_line("alloc(used)");
				self.push_line("buffer.copy(outgoing_buff, outgoing_apos, buff, 0, used)");
				self.push_line("table.move(inst, 1, #inst, #outgoing_inst + 1, outgoing_inst)");
				self.push_line("player_map[player] = save()");
				self.dedent();
				self.push_line("end");
			}

			EvType::Unreliable => {
				self.push_line("local buff = buffer.create(outgoing_used)");
				self.push_line("buffer.copy(buff, 0, outgoing_buff, 0, outgoing_used)");
				self.push_line(&format!("for _, player in {list} do"));
				self.indent();
				self.push_line("unreliable:FireClient(player, buff, outgoing_inst)");
				self.dedent();
				self.push_line("end");
			}
		}

		self.dedent();
		self.push_line("end,");
	}

	fn push_return_outgoing(&mut self) {
		for ev in self
			.config
			.evdecls
			.iter()
			.filter(|ev_decl| ev_decl.from == EvSource::Server)
		{
			self.push_line(&format!("{name} = {{", name = ev.name));
			self.indent();

			self.push_return_fire(ev);
			self.push_return_fire_all(ev);
			self.push_return_fire_except(ev);
			self.push_return_fire_list(ev);

			self.dedent();
			self.push_line("},");
		}
	}

	fn push_return_setcallback(&mut self, ev: &EvDecl) {
		let id = ev.id;

		let set_callback = self
			.config
			.opts
			.casing
			.with("SetCallback", "setCallback", "set_callback");

		let callback = self.config.opts.casing.with("Callback", "callback", "callback");

		self.push_indent();
		self.push(&format!("{set_callback} = function({callback}: (Player"));

		if let Some(ty) = &ev.data {
			self.push(", ");
			self.push_ty(ty);
		}

		self.push(") -> ())\n");
		self.indent();

		self.push_line(&format!("events[{id}] = {callback}"));

		self.dedent();
		self.push_line("end,");
	}

	fn push_return_on(&mut self, ev: &EvDecl) {
		let id = ev.id;

		let on = self.config.opts.casing.with("On", "on", "on");
		let callback = self.config.opts.casing.with("Callback", "callback", "callback");

		self.push_indent();
		self.push(&format!("{on} = function({callback}: (Player"));

		if let Some(ty) = &ev.data {
			self.push(", ");
			self.push_ty(ty);
		}

		self.push(") -> ()): () -> ()\n");
		self.indent();

		self.push_line(&format!("table.insert(events[{id}], {callback})"));

		self.push_line("return function()");
		self.indent();

		self.push_line(&format!(
			"table.remove(events[{id}], table.find(events[{id}], {callback}))"
		));

		self.dedent();
		self.push_line("end");

		self.dedent();
		self.push_line("end,");
	}

	fn push_fn_return(&mut self, fndecl: &FnDecl) {
		let id = fndecl.id;

		let set_callback = self
			.config
			.opts
			.casing
			.with("SetCallback", "setCallback", "set_callback");

		let callback = self.config.opts.casing.with("Callback", "callback", "callback");

		self.push_indent();
		self.push(&format!("{set_callback} = function({callback}: (Player"));

		if let Some(ty) = &fndecl.args {
			self.push(", ");
			self.push_ty(ty);
		}

		self.push(") -> (");

		if let Some(ty) = &fndecl.rets {
			self.push_ty(ty);
		}

		self.push("))\n");
		self.indent();

		self.push_line(&format!("events[{id}] = {callback}"));

		self.dedent();
		self.push_line("end,");
	}

	pub fn push_return_listen(&mut self) {
		for ev in self
			.config
			.evdecls
			.iter()
			.filter(|ev_decl| ev_decl.from == EvSource::Client)
		{
			self.push_line(&format!("{} = {{", ev.name));
			self.indent();

			match ev.call {
				EvCall::SingleSync | EvCall::SingleAsync => self.push_return_setcallback(ev),
				EvCall::ManySync | EvCall::ManyAsync => self.push_return_on(ev),
			}

			self.dedent();
			self.push_line("},");
		}

		for fndecl in self.config.fndecls.iter() {
			self.push_line(&format!("{} = {{", fndecl.name));
			self.indent();

			self.push_fn_return(fndecl);

			self.dedent();
			self.push_line("},");
		}
	}

	pub fn push_return(&mut self) {
		self.push_line("return {");
		self.indent();

		if self.config.opts.manual_event_loop {
			let send_events = self.config.opts.casing.with("SendEvents", "sendEvents", "send_events");

			self.push_line(&format!("{send_events} = {send_events},"));
		}

		self.push_return_outgoing();
		self.push_return_listen();

		self.dedent();
		self.push_line("}");
	}

	pub fn output(mut self) -> String {
		self.push_file_header("Server");

		if self.config.evdecls.is_empty() && self.config.fndecls.is_empty() {
			return self.buf;
		};

		self.push(include_str!("base.luau"));
		self.push(include_str!("server.luau"));

		self.push_tydecls();

		self.push_event_loop();

		self.push_callback_lists();

		if !self.config.fndecls.is_empty()
			|| self
				.config
				.evdecls
				.iter()
				.any(|ev| ev.evty == EvType::Reliable && ev.from == EvSource::Client)
		{
			self.push_reliable();
		}

		if self
			.config
			.evdecls
			.iter()
			.any(|ev| ev.evty == EvType::Unreliable && ev.from == EvSource::Client)
		{
			self.push_unreliable();
		}

		self.push_return();

		self.buf
	}
}

pub fn code(config: &Config) -> String {
	ServerOutput::new(config).output()
}<|MERGE_RESOLUTION|>--- conflicted
+++ resolved
@@ -48,11 +48,7 @@
 
 		self.push_line(&format!("function types.write_{name}(value: {name})"));
 		self.indent();
-<<<<<<< HEAD
 		self.push_ser("value", ty, self.config.opts.write_checks);
-=======
-		self.push_ser("value", ty, self.config.write_checks);
->>>>>>> 990f7f75
 		self.dedent();
 		self.push_line("end");
 
@@ -218,11 +214,7 @@
 		self.push_line("buffer.writeu8(outgoing_buff, outgoing_apos, call_id)");
 
 		if let Some(ty) = &fndecl.rets {
-<<<<<<< HEAD
 			self.push_ser("rets", ty, self.config.opts.write_checks);
-=======
-			self.push_ser("rets", ty, self.config.write_checks);
->>>>>>> 990f7f75
 		}
 
 		self.push_line("player_map[player] = save()");
@@ -409,11 +401,7 @@
 		self.push_write_event_id(ev.id);
 
 		if let Some(ty) = ty {
-<<<<<<< HEAD
 			self.push_ser(value, ty, self.config.opts.write_checks);
-=======
-			self.push_ser(value, ty, self.config.write_checks);
->>>>>>> 990f7f75
 		}
 
 		match ev.evty {
@@ -451,11 +439,7 @@
 		self.push_write_event_id(ev.id);
 
 		if let Some(ty) = ty {
-<<<<<<< HEAD
 			self.push_ser(value, ty, self.config.opts.write_checks);
-=======
-			self.push_ser(value, ty, self.config.write_checks);
->>>>>>> 990f7f75
 		}
 
 		match ev.evty {
@@ -506,11 +490,7 @@
 		self.push_write_event_id(ev.id);
 
 		if let Some(ty) = ty {
-<<<<<<< HEAD
 			self.push_ser(value, ty, self.config.opts.write_checks);
-=======
-			self.push_ser(value, ty, self.config.write_checks);
->>>>>>> 990f7f75
 		}
 
 		match ev.evty {
@@ -573,11 +553,7 @@
 		self.push_write_event_id(ev.id);
 
 		if let Some(ty) = ty {
-<<<<<<< HEAD
 			self.push_ser(value, ty, self.config.opts.write_checks);
-=======
-			self.push_ser(value, ty, self.config.write_checks);
->>>>>>> 990f7f75
 		}
 
 		match ev.evty {
