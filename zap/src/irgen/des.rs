use crate::config::{Enum, NumTy, Struct, Ty};

use super::{Expr, Gen, Stmt, Var};

struct Des {
	checks: bool,
	buf: Vec<Stmt>,
}

impl Gen for Des {
	fn push_stmt(&mut self, stmt: Stmt) {
		self.buf.push(stmt);
	}

	fn gen(mut self, var: Var, ty: &Ty) -> Vec<Stmt> {
		self.push_ty(ty, var);
		self.buf
	}
}

impl Des {
	fn push_struct(&mut self, struct_ty: &Struct, into: Var) {
		for (name, ty) in struct_ty.fields.iter() {
			self.push_ty(ty, into.clone().nindex(*name))
		}
	}

	fn push_enum(&mut self, enum_ty: &Enum, into: Var) {
		match enum_ty {
			Enum::Unit(enumerators) => {
				let numty = NumTy::from_f64(0.0, enumerators.len() as f64 - 1.0);

				self.push_local("enum_value", Some(self.readnumty(numty)));

				for (i, enumerator) in enumerators.iter().enumerate() {
					if i == 0 {
						self.push_stmt(Stmt::If(Expr::from("enum_value").eq((i as f64).into())));
					} else {
						self.push_stmt(Stmt::ElseIf(Expr::from("enum_value").eq((i as f64).into())));
					}

					self.push_assign(into.clone(), Expr::Str(enumerator.to_string()));
				}

				self.push_stmt(Stmt::Else);
				self.push_stmt(Stmt::Error("Invalid enumerator".into()));
				self.push_stmt(Stmt::End);
			}

			Enum::Tagged { tag, variants } => {
				let numty = NumTy::from_f64(0.0, variants.len() as f64 - 1.0);

				self.push_local("enum_value", Some(self.readnumty(numty)));

				for (i, (name, struct_ty)) in variants.iter().enumerate() {
					if i == 0 {
						self.push_stmt(Stmt::If(Expr::from("enum_value").eq((i as f64).into())));
					} else {
						self.push_stmt(Stmt::ElseIf(Expr::from("enum_value").eq((i as f64).into())));
					}

					self.push_assign(into.clone().nindex(*tag), Expr::Str(name.to_string()));
					self.push_struct(struct_ty, into.clone());
				}

				self.push_stmt(Stmt::Else);
				self.push_stmt(Stmt::Error("Invalid variant".into()));
				self.push_stmt(Stmt::End);
			}
		}
	}

	fn push_ty(&mut self, ty: &Ty, into: Var) {
		let into_expr = Expr::from(into.clone());

		match ty {
			Ty::Num(numty, range) => {
				self.push_assign(into, self.readnumty(*numty));

				if self.checks {
					self.push_range_check(into_expr, *range);
				}
			}

			Ty::Str(range) => {
				if let Some(len) = range.exact() {
					self.push_assign(into, self.readstring(len.into()));
				} else {
					self.push_local("len", Some(self.readnumty(NumTy::U16)));

					if self.checks {
						self.push_range_check(Expr::from("len"), *range);
					}

					self.push_assign(into, self.readstring(Expr::from("len")));
				}
			}

			Ty::Buf(range) => {
				if let Some(len) = range.exact() {
					self.push_read_copy(into, len.into());
				} else {
					self.push_local("len", Some(self.readnumty(NumTy::U16)));

					if self.checks {
						self.push_range_check(Expr::from("len"), *range);
					}

					self.push_read_copy(into, Expr::from("len"))
				}
			}

			Ty::Arr(ty, range) => {
				self.push_assign(into.clone(), Expr::EmptyTable);

				if let Some(len) = range.exact() {
					self.push_stmt(Stmt::NumFor {
						var: "i",
						from: 1.0.into(),
						to: len.into(),
					});

					self.push_ty(ty, into.clone().eindex("i".into()));
					self.push_stmt(Stmt::End);
				} else {
					self.push_local("len", Some(self.readnumty(NumTy::U16)));

					if self.checks {
						self.push_range_check(Expr::from("len"), *range);
					}

					self.push_stmt(Stmt::NumFor {
						var: "i",
						from: 1.0.into(),
						to: "len".into(),
					});

					self.push_ty(ty, into.clone().eindex("i".into()));
					self.push_stmt(Stmt::End);
				}
			}

			Ty::Map(key, val) => {
				self.push_assign(into.clone(), Expr::EmptyTable);

				self.push_stmt(Stmt::NumFor {
					var: "_",
					from: 1.0.into(),
					to: self.readu16(),
				});

				self.push_local("key", None);
				self.push_local("val", None);

				self.push_ty(key, "key".into());
				self.push_ty(val, "val".into());

				self.push_assign(into.clone().eindex("key".into()), "val".into());

				self.push_stmt(Stmt::End);
			}

			Ty::Opt(ty) => {
				self.push_stmt(Stmt::If(self.readu8().eq(1.0.into())));

				match **ty {
					Ty::Instance(class) => {
						self.push_assign(Var::from("incoming_ipos"), Expr::from("incoming_ipos").add(1.0.into()));
						self.push_assign(
							into.clone(),
							Var::from("incoming_inst")
								.eindex(Var::from("incoming_ipos").into())
								.into(),
						);

						if self.checks && class.is_some() {
							self.push_assert(
								into_expr.clone().eq(Expr::Nil).or(Expr::Call(
									Box::new(into.clone()),
									Some("IsA".into()),
									vec![Expr::Str(class.unwrap().into())],
								)),
								None,
							)
						}
					}

					Ty::Unknown => {
						self.push_assign(Var::from("incoming_ipos"), Expr::from("incoming_ipos").add(1.0.into()));
						self.push_assign(
							into.clone(),
							Var::from("incoming_inst")
								.eindex(Var::from("incoming_ipos").into())
								.into(),
						);
					}

					_ => self.push_ty(ty, into.clone()),
				}

				self.push_stmt(Stmt::Else);
				self.push_assign(into, Expr::Nil);
				self.push_stmt(Stmt::End);
			}

			Ty::Ref(name) => {
				self.push_assign(
					into,
					Expr::Call(
						Box::new(Var::from("types").nindex(format!("read_{name}"))),
						None,
						vec![],
					),
				);
			}

			Ty::Enum(enum_ty) => {
				self.push_assign(into.clone(), Expr::EmptyTable);
				self.push_enum(enum_ty, into)
			}

			Ty::Struct(struct_ty) => {
				self.push_assign(into.clone(), Expr::EmptyTable);
				self.push_struct(struct_ty, into)
			}

			Ty::Instance(class) => {
				self.push_assign(Var::from("incoming_ipos"), Expr::from("incoming_ipos").add(1.0.into()));
				self.push_assign(
					into.clone(),
					Var::from("incoming_inst")
						.eindex(Var::from("incoming_ipos").into())
						.into(),
				);

				// always assert non-optional instances as roblox
				// will sometimes vaporize them
				self.push_assert(into_expr.clone().neq(Expr::Nil), None);

				if self.checks && class.is_some() {
					self.push_assert(
						Expr::Call(
							Box::new(into),
							Some("IsA".into()),
							vec![Expr::Str(class.unwrap().into())],
						),
						None,
					)
				}
			}

			// unknown is always an opt
			Ty::Unknown => unreachable!(),

			Ty::Boolean => self.push_assign(into, self.readu8().eq(1.0.into())),
<<<<<<< HEAD
			Ty::Vector3 => self.push_assign(into, self.readvector3()),
			Ty::AlignedCFrame => {
				self.push_local("axis_alignment", Some(self.readu8()));

				self.push_local("pos", Some(self.readvector3()));

				self.push_assign(
					into,
					Expr::Mul(
						Box::new(Expr::Call(
							Box::new(Var::from("CFrame").nindex("new")),
							None,
							vec!["pos".into()],
						)),
						Box::new(Var::from("CFrameSpecialCases").eindex("axis_alignment".into()).into()),
					),
				);
			}
			Ty::CFrame => {
				self.push_local("pos", Some(self.readvector3()));
				self.push_local("vX", Some(self.readvector3()));
				self.push_local("vY", Some(self.readvector3()));
				self.push_local("vZ", Some(self.readvector3()));
=======

			Ty::Color3 => self.push_assign(
				into,
				Expr::Color3(
					Box::new(self.readu8()),
					Box::new(self.readu8()),
					Box::new(self.readu8()),
				),
			),

			Ty::Vector3 => {
				self.push_local("x", Some(self.readnumty(NumTy::F32)));
				self.push_local("y", Some(self.readnumty(NumTy::F32)));
				self.push_local("z", Some(self.readnumty(NumTy::F32)));
>>>>>>> e3ebb315

				self.push_assign(
					into,
					Expr::Call(
						Box::new(Var::from("CFrame").nindex("fromMatrix")),
						None,
						vec!["pos".into(), "vX".into(), "vY".into(), "vZ".into()],
					),
				);
			}
		}
	}
}

pub fn gen(ty: &Ty, var: &str, checks: bool) -> Vec<Stmt> {
	Des { checks, buf: vec![] }.gen(var.into(), ty)
}<|MERGE_RESOLUTION|>--- conflicted
+++ resolved
@@ -253,7 +253,14 @@
 			Ty::Unknown => unreachable!(),
 
 			Ty::Boolean => self.push_assign(into, self.readu8().eq(1.0.into())),
-<<<<<<< HEAD
+			Ty::Color3 => self.push_assign(
+				into,
+				Expr::Color3(
+					Box::new(self.readu8()),
+					Box::new(self.readu8()),
+					Box::new(self.readu8()),
+				),
+			),
 			Ty::Vector3 => self.push_assign(into, self.readvector3()),
 			Ty::AlignedCFrame => {
 				self.push_local("axis_alignment", Some(self.readu8()));
@@ -277,22 +284,6 @@
 				self.push_local("vX", Some(self.readvector3()));
 				self.push_local("vY", Some(self.readvector3()));
 				self.push_local("vZ", Some(self.readvector3()));
-=======
-
-			Ty::Color3 => self.push_assign(
-				into,
-				Expr::Color3(
-					Box::new(self.readu8()),
-					Box::new(self.readu8()),
-					Box::new(self.readu8()),
-				),
-			),
-
-			Ty::Vector3 => {
-				self.push_local("x", Some(self.readnumty(NumTy::F32)));
-				self.push_local("y", Some(self.readnumty(NumTy::F32)));
-				self.push_local("z", Some(self.readnumty(NumTy::F32)));
->>>>>>> e3ebb315
 
 				self.push_assign(
 					into,
