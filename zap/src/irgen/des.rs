--- conflicted
+++ resolved
@@ -262,11 +262,11 @@
 			// unknown is always an opt
 			Ty::Unknown => unreachable!(),
 
-<<<<<<< HEAD
 			Ty::BrickColor => self.push_assign(
 				into,
 				Expr::Call(Box::new(Var::from("BrickColor").nindex("new")), None, vec![self.readu16()]),
-=======
+			),
+
 			Ty::DateTimeMillis => self.push_assign(
 				into,
 				Expr::Call(
@@ -283,7 +283,6 @@
 					None,
 					vec![self.readf64()],
 				),
->>>>>>> a9ed9bb3
 			),
 
 			Ty::Boolean => self.push_assign(into, self.readu8().eq(1.0.into())),
