--- conflicted
+++ resolved
@@ -246,18 +246,15 @@
 				));
 			}
 
-<<<<<<< HEAD
+			Ty::BrickColor => self.push_writeu16(from.clone().nindex("Number").into()),
+			
+			Ty::DateTimeMillis => self.push_writef64(from.clone().nindex("UnixTimestampMillis").into()),
+			Ty::DateTime => self.push_writef64(from.clone().nindex("UnixTimestamp").into()),
+			
 			Ty::Vector2 => {
 				self.push_writef32(from.clone().nindex("X").into());
 				self.push_writef32(from.clone().nindex("Y").into());
 			}
-=======
-			Ty::BrickColor => self.push_writeu16(from.clone().nindex("Number").into()),
-
-			Ty::DateTimeMillis => self.push_writef64(from.clone().nindex("UnixTimestampMillis").into()),
-			Ty::DateTime => self.push_writef64(from.clone().nindex("UnixTimestamp").into()),
->>>>>>> 260f9b56
-
 			Ty::Vector3 => {
 				self.push_writef32(from.clone().nindex("X").into());
 				self.push_writef32(from.clone().nindex("Y").into());
