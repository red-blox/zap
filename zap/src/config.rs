use std::{
	collections::{HashMap, HashSet},
	fmt::Display,
};

#[derive(Debug, Clone)]
pub struct Config<'src> {
	pub tydecls: Vec<TyDecl<'src>>,
	pub evdecls: Vec<EvDecl<'src>>,
	pub fndecls: Vec<FnDecl<'src>>,

	pub write_checks: bool,
	pub typescript: bool,
	pub manual_event_loop: bool,

	pub server_output: &'src str,
	pub client_output: &'src str,

	pub casing: Casing,
	pub yield_type: YieldType,
	pub async_lib: &'src str,
}

impl<'src> Config<'src> {
	pub fn event_id_ty(&self) -> NumTy {
		NumTy::from_f64(1.0, self.evdecls.len() as f64)
	}
}

#[derive(Debug, Clone, Copy)]
pub enum Casing {
	Pascal,
	Camel,
	Snake,
}

impl Casing {
	pub fn with(&self, pascal: &'static str, camel: &'static str, snake: &'static str) -> &'static str {
		match self {
			Self::Pascal => pascal,
			Self::Camel => camel,
			Self::Snake => snake,
		}
	}
}

#[derive(Debug, Clone, Copy, PartialEq, Eq)]
pub enum YieldType {
	Yield,
	Future,
	Promise,
}

impl std::fmt::Display for YieldType {
	fn fmt(&self, f: &mut std::fmt::Formatter<'_>) -> std::fmt::Result {
		match self {
			// do nothing, as yield will never import
			YieldType::Yield => Ok(()),
			YieldType::Future => write!(f, "Future"),
			YieldType::Promise => write!(f, "Promise"),
		}
	}
}

#[derive(Debug, Clone)]
pub struct FnDecl<'src> {
	pub name: &'src str,
	pub call: FnCall,
	pub args: Option<Ty<'src>>,
	pub rets: Option<Ty<'src>>,
	pub id: usize,
}

#[derive(Debug, Clone, Copy, PartialEq, Eq)]
pub enum FnCall {
	Async,
	Sync,
}

#[derive(Debug, Clone)]
pub struct EvDecl<'src> {
	pub name: &'src str,
	pub from: EvSource,
	pub evty: EvType,
	pub call: EvCall,
	pub data: Option<Ty<'src>>,
	pub id: usize,
}

#[derive(Debug, Clone, Copy, PartialEq, Eq, Hash)]
pub enum EvSource {
	Server,
	Client,
}

#[derive(Debug, Clone, Copy, PartialEq, Eq, Hash)]
pub enum EvType {
	Reliable,
	Unreliable,
}

#[derive(Debug, Clone, Copy, PartialEq, Eq, Hash)]
pub enum EvCall {
	SingleSync,
	SingleAsync,
	ManySync,
	ManyAsync,
}

#[derive(Debug, Clone)]
pub struct TyDecl<'src> {
	pub name: &'src str,
	pub ty: Ty<'src>,
}

#[derive(Debug, Clone)]
pub enum Ty<'src> {
	Num(NumTy, Range),
	Str(Range),
	Buf(Range),
	Arr(Box<Ty<'src>>, Range),
	Map(Box<Ty<'src>>, Box<Ty<'src>>),
	Opt(Box<Ty<'src>>),
	Ref(&'src str),

	Enum(Enum<'src>),
	Struct(Struct<'src>),
	Instance(Option<&'src str>),

<<<<<<< HEAD
	BrickColor,
=======
	DateTimeMillis,
	DateTime,
>>>>>>> a9ed9bb3
	Color3,
	Vector3,
	AlignedCFrame,
	CFrame,
	Boolean,
	Unknown,
}

impl<'src> Ty<'src> {
	/// Returns the amount of data used by this type in bytes.
	///
	/// Note that this is not the same as the size of the type in the buffer.
	/// For example, an `Instance` will always send 4 bytes of data, but the
	/// size of the type in the buffer will be 0 bytes.
	pub fn size(
		&self,
		tydecls: &HashMap<&'src str, &Ty<'src>>,
		recursed: &mut HashSet<&'src str>,
	) -> (usize, Option<usize>) {
		match self {
			Self::Num(numty, ..) => (numty.size(), Some(numty.size())),

			Self::Str(len) => {
				if let Some(exact) = len.exact() {
					(exact as usize, Some(exact as usize))
				} else {
					(
						len.min().map(|min| (min as usize) + 2).unwrap_or(2),
						len.max().map(|max| (max as usize) + 2),
					)
				}
			}

			Self::Buf(len) => {
				if let Some(exact) = len.exact() {
					(exact as usize, Some(exact as usize))
				} else {
					(
						len.min().map(|min| (min as usize) + 2).unwrap_or(2),
						len.max().map(|max| (max as usize) + 2),
					)
				}
			}

			Self::Arr(ty, len) => {
				let (ty_min, ty_max) = ty.size(tydecls, recursed);
				let len_min = len.min().map(|min| min as usize).unwrap_or(0);

				if let Some(exact) = len.exact() {
					(ty_min * (exact as usize), ty_max.map(|max| ty_max.unwrap() * max))
				} else if let Some(len_max) = len.max() {
					(
						ty_min * len_min + 2,
						ty_max.map(|ty_max| ty_max * (len_max as usize) + 2),
					)
				} else {
					(ty_min * len_min + 2, None)
				}
			}

			Self::Map(..) => (2, None),

			Self::Opt(ty) => {
				let (_, ty_max) = ty.size(tydecls, recursed);

				(1, ty_max.map(|ty_max| ty_max + 1))
			}

			Self::Ref(name) => {
				if recursed.contains(name) {
					// 0 is returned here because all valid recursive types are
					// bounded and all bounded types have their own min size
					(0, None)
				} else {
					recursed.insert(name);

					let tydecl = tydecls.get(name).unwrap();

					tydecl.size(tydecls, recursed)
				}
			}

			Self::Enum(enum_ty) => enum_ty.size(tydecls, recursed),
			Self::Struct(struct_ty) => struct_ty.size(tydecls, recursed),

			Self::Instance(_) => (4, Some(4)),

<<<<<<< HEAD
			Self::BrickColor => (2, Some(2)),
=======
			Self::DateTimeMillis => (8, Some(8)),
			Self::DateTime => (8, Some(8)),
>>>>>>> a9ed9bb3
			Self::Boolean => (1, Some(1)),
			Self::Color3 => (12, Some(12)),
			Self::Vector3 => (12, Some(12)),
			Self::AlignedCFrame => (13, Some(13)),
			Self::CFrame => (24, Some(24)),
			Self::Unknown => (0, None),
		}
	}
}

#[derive(Debug, Clone)]
pub enum Enum<'src> {
	Unit(Vec<&'src str>),

	Tagged {
		tag: &'src str,
		variants: Vec<(&'src str, Struct<'src>)>,
	},
}

impl<'src> Enum<'src> {
	pub fn size(
		&self,
		tydecls: &HashMap<&'src str, &Ty<'src>>,
		recursed: &mut HashSet<&'src str>,
	) -> (usize, Option<usize>) {
		match self {
			Self::Unit(enumerators) => {
				let numty = NumTy::from_f64(0.0, enumerators.len() as f64);

				(numty.min() as usize, Some(numty.max() as usize))
			}

			Self::Tagged { variants, .. } => {
				let mut min = 0;
				let mut max = Some(0);

				for (_, ty) in variants.iter() {
					let (ty_min, ty_max) = ty.size(tydecls, recursed);

					if ty_min < min {
						min = ty_min;
					}

					if let Some(ty_max) = ty_max {
						if let Some(current_max) = max {
							if ty_max > current_max {
								max = Some(ty_max);
							}
						}
					} else {
						max = None;
					}
				}

				(min, max)
			}
		}
	}
}

#[derive(Debug, Clone)]
pub struct Struct<'src> {
	pub fields: Vec<(&'src str, Ty<'src>)>,
}

impl<'src> Struct<'src> {
	pub fn size(
		&self,
		tydecls: &HashMap<&'src str, &Ty<'src>>,
		recursed: &mut HashSet<&'src str>,
	) -> (usize, Option<usize>) {
		let mut min = 0;
		let mut max = Some(0);

		for (_, ty) in self.fields.iter() {
			let (ty_min, ty_max) = ty.size(tydecls, recursed);

			if ty_min < min {
				min = ty_min;
			}

			if let Some(ty_max) = ty_max {
				if let Some(current_max) = max {
					max = Some(ty_max + current_max);
				}
			} else {
				max = None;
			}
		}

		(min, max)
	}
}

#[derive(Debug, Clone, Copy, Default)]
pub struct Range {
	min: Option<f64>,
	max: Option<f64>,
}

impl Range {
	pub fn new(min: Option<f64>, max: Option<f64>) -> Self {
		Self { min, max }
	}

	pub fn min(&self) -> Option<f64> {
		self.min
	}

	pub fn max(&self) -> Option<f64> {
		self.max
	}

	pub fn exact(&self) -> Option<f64> {
		if self.min.is_some() && self.min == self.max {
			Some(self.min.unwrap())
		} else {
			None
		}
	}
}

impl Display for Range {
	fn fmt(&self, f: &mut std::fmt::Formatter<'_>) -> std::fmt::Result {
		match (self.min, self.max) {
			(Some(min), Some(max)) => write!(f, "{}..{}", min, max),
			(Some(min), None) => write!(f, "{}..", min),
			(None, Some(max)) => write!(f, "..{}", max),
			(None, None) => write!(f, ".."),
		}
	}
}

#[derive(Debug, Clone, Copy, PartialEq, Eq)]
pub enum NumTy {
	F32,
	F64,

	U8,
	U16,
	U32,

	I8,
	I16,
	I32,
}

impl NumTy {
	pub fn from_f64(min: f64, max: f64) -> NumTy {
		if min < 0.0 {
			if max < 0.0 {
				NumTy::I32
			} else if max <= u8::MAX as f64 {
				NumTy::I8
			} else if max <= u16::MAX as f64 {
				NumTy::I16
			} else {
				NumTy::I32
			}
		} else if max <= u8::MAX as f64 {
			NumTy::U8
		} else if max <= u16::MAX as f64 {
			NumTy::U16
		} else if max <= u32::MAX as f64 {
			NumTy::U32
		} else {
			NumTy::F64
		}
	}

	pub fn size(&self) -> usize {
		match self {
			NumTy::F32 => 4,
			NumTy::F64 => 8,

			NumTy::U8 => 1,
			NumTy::U16 => 2,
			NumTy::U32 => 4,

			NumTy::I8 => 1,
			NumTy::I16 => 2,
			NumTy::I32 => 4,
		}
	}

	pub fn min(&self) -> f64 {
		match self {
			NumTy::F32 => f32::MIN.into(),
			NumTy::F64 => f64::MIN,

			NumTy::U8 => u8::MIN.into(),
			NumTy::U16 => u16::MIN.into(),
			NumTy::U32 => u32::MIN.into(),

			NumTy::I8 => i8::MIN.into(),
			NumTy::I16 => i16::MIN.into(),
			NumTy::I32 => i32::MIN.into(),
		}
	}

	pub fn max(&self) -> f64 {
		match self {
			NumTy::F32 => f32::MAX.into(),
			NumTy::F64 => f64::MAX,

			NumTy::U8 => u8::MAX.into(),
			NumTy::U16 => u16::MAX.into(),
			NumTy::U32 => u32::MAX.into(),

			NumTy::I8 => i8::MAX.into(),
			NumTy::I16 => i16::MAX.into(),
			NumTy::I32 => i32::MAX.into(),
		}
	}
}

impl Display for NumTy {
	fn fmt(&self, f: &mut std::fmt::Formatter<'_>) -> std::fmt::Result {
		match self {
			NumTy::F32 => write!(f, "f32"),
			NumTy::F64 => write!(f, "f64"),

			NumTy::U8 => write!(f, "u8"),
			NumTy::U16 => write!(f, "u16"),
			NumTy::U32 => write!(f, "u32"),

			NumTy::I8 => write!(f, "i8"),
			NumTy::I16 => write!(f, "i16"),
			NumTy::I32 => write!(f, "i32"),
		}
	}
}<|MERGE_RESOLUTION|>--- conflicted
+++ resolved
@@ -127,12 +127,9 @@
 	Struct(Struct<'src>),
 	Instance(Option<&'src str>),
 
-<<<<<<< HEAD
 	BrickColor,
-=======
 	DateTimeMillis,
 	DateTime,
->>>>>>> a9ed9bb3
 	Color3,
 	Vector3,
 	AlignedCFrame,
@@ -220,12 +217,9 @@
 
 			Self::Instance(_) => (4, Some(4)),
 
-<<<<<<< HEAD
 			Self::BrickColor => (2, Some(2)),
-=======
 			Self::DateTimeMillis => (8, Some(8)),
 			Self::DateTime => (8, Some(8)),
->>>>>>> a9ed9bb3
 			Self::Boolean => (1, Some(1)),
 			Self::Color3 => (12, Some(12)),
 			Self::Vector3 => (12, Some(12)),
