--- conflicted
+++ resolved
@@ -110,25 +110,6 @@
 		recursed: &mut HashSet<&'src str>,
 	) -> (usize, Option<usize>) {
 		match self {
-<<<<<<< HEAD
-			Self::Num(numty, _) => Some(numty.size()),
-			Self::Color3 => Some(NumTy::U8.size() * 3),
-			Self::Vector3 => Some(NumTy::F32.size() * 3),
-			Self::AlignedCFrame => Some(NumTy::U8.size() + NumTy::F32.size() * 3),
-			Self::CFrame => Some(NumTy::F32.size() * 6),
-			Self::Boolean => Some(1),
-			Self::Opt(ty) => ty.max_size(config, recursed).map(|size| size + 1),
-			Self::Str(len) => len.max().map(|len| len as usize),
-			Self::Buf(len) => len.max().map(|len| len as usize),
-			Self::Arr(ty, range) => range
-				.max()
-				.and_then(|len| ty.max_size(config, recursed).map(|size| size * len as usize)),
-			Self::Map(..) => None,
-			Self::Enum(enum_ty) => enum_ty.max_size(config, recursed),
-			Self::Struct(struct_ty) => struct_ty.max_size(config, recursed),
-			Self::Instance(_) => Some(2),
-			Self::Unknown => None,
-=======
 			Self::Num(numty, ..) => (numty.size(), Some(numty.size())),
 
 			Self::Str(len) => {
@@ -177,7 +158,6 @@
 				(1, ty_max.map(|ty_max| ty_max + 1))
 			}
 
->>>>>>> 8536b6e1
 			Self::Ref(name) => {
 				if recursed.contains(name) {
 					// 0 is returned here because all valid recursive types are
@@ -201,7 +181,7 @@
 			Self::Color3 => (12, Some(12)),
 			Self::Vector3 => (12, Some(12)),
 			Self::AlignedCFrame => (13, Some(13)),
-			Self::CFrame => (48, Some(48)),
+			Self::CFrame => (24, Some(24)),
 			Self::Unknown => (0, None),
 		}
 	}
