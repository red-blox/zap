--- conflicted
+++ resolved
@@ -595,18 +595,13 @@
 				Enum::Unit(enumerators.iter().map(|e| e.name).collect())
 			}
 
-<<<<<<< HEAD
-			SyntaxEnumKind::Tagged { tag, variants } => {
-				let tag_name = Self::str(tag);
-=======
 			SyntaxEnumKind::Tagged {
 				tag,
 				variants,
 				catch_all,
 			} => {
-				let tag_name = self.str(tag);
+				let tag_name = Self::str(tag);
 				let catch_all_struct = catch_all.as_ref().map(|syntax_struct| self.struct_ty(syntax_struct));
->>>>>>> bb807463
 
 				if variants.is_empty() {
 					self.report(Report::AnalyzeEmptyEnum { span });
