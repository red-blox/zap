use std::collections::{HashMap, HashSet};

use crate::config::{Casing, Config, Enum, EvDecl, EvType, FnDecl, NumTy, Range, Struct, Ty, TyDecl, YieldType};

use super::{
	reports::{Report, Span},
	syntax_tree::*,
};

struct Converter<'src> {
	config: SyntaxConfig<'src>,
	tydecls: HashMap<&'src str, SyntaxTyDecl<'src>>,
	max_unreliable_size: usize,

	reports: Vec<Report<'src>>,
}

impl<'src> Converter<'src> {
	fn new(config: SyntaxConfig<'src>) -> Self {
		let mut tydecls = HashMap::new();
		let mut ntdecls = 0;

		for decl in config.decls.iter() {
			match decl {
				SyntaxDecl::Ty(tydecl) => {
					tydecls.insert(tydecl.name.name, tydecl.clone());
				}

				SyntaxDecl::Ev(_) | SyntaxDecl::Fn(_) => ntdecls += 1,
			}
		}

		// We subtract two for the `inst` array.
		let max_unreliable_size = 900 - NumTy::from_f64(1.0, ntdecls as f64).size() - 2;

		Self {
			config,
			tydecls,
			max_unreliable_size,

			reports: Vec::new(),
		}
	}

	fn convert(mut self) -> (Config<'src>, Vec<Report<'src>>) {
		let config = self.config.clone();

		self.check_duplicate_decls(&config.decls);

		let mut tydecls = Vec::new();
		let mut evdecls = Vec::new();
		let mut fndecls = Vec::new();

		let mut ntdecl_id = 0;

		for tydecl in config.decls.iter().filter_map(|decl| match decl {
			SyntaxDecl::Ty(tydecl) => Some(tydecl),
			_ => None,
		}) {
			tydecls.push(self.tydecl(tydecl));
		}

		let tydecl_hashmap = tydecls
			.iter()
			.map(|tydecl| (tydecl.name, &tydecl.ty))
			.collect::<HashMap<_, _>>();

		for evdecl in config.decls.iter().filter_map(|decl| match decl {
			SyntaxDecl::Ev(evdecl) => Some(evdecl),
			_ => None,
		}) {
			ntdecl_id += 1;
			evdecls.push(self.evdecl(evdecl, ntdecl_id, &tydecl_hashmap));
		}

		for fndecl in config.decls.iter().filter_map(|decl| match decl {
			SyntaxDecl::Fn(fndecl) => Some(fndecl),
			_ => None,
		}) {
			ntdecl_id += 1;
			fndecls.push(self.fndecl(fndecl, ntdecl_id));
		}

		if evdecls.is_empty() && fndecls.is_empty() {
			self.report(Report::AnalyzeEmptyEvDecls);
		}

		let (write_checks, ..) = self.boolean_opt("write_checks", true, &config.opts);
		let (typescript, ..) = self.boolean_opt("typescript", false, &config.opts);
		let (manual_event_loop, ..) = self.boolean_opt("manual_event_loop", false, &config.opts);

		let (server_output, ..) = self.str_opt("server_output", "network/server.lua", &config.opts);
		let (client_output, ..) = self.str_opt("client_output", "network/client.lua", &config.opts);

		let casing = self.casing_opt(&config.opts);
		let yield_type = self.yield_type_opt(typescript, &config.opts);
		let async_lib = self.async_lib(yield_type, &config.opts);

		let config = Config {
			tydecls,
			evdecls,
			fndecls,

			write_checks,
			typescript,
			manual_event_loop,

			server_output,
			client_output,

			casing,
			yield_type,
			async_lib,
		};

		(config, self.reports)
	}

	fn async_lib(&mut self, yield_type: YieldType, opts: &[SyntaxOpt<'src>]) -> &'src str {
		let (async_lib, async_lib_span) = self.str_opt("async_lib", "", opts);

		if let Some(span) = async_lib_span {
			if !async_lib.starts_with("require") {
				self.report(Report::AnalyzeInvalidOptValue {
					span,
					expected: "that `async_lib` path must be a `require` statement",
				});
			} else if yield_type == YieldType::Yield {
				self.report(Report::AnalyzeInvalidOptValue {
					span,
					expected: "that `async_lib` cannot be defined when using a `yield_type` of `yield`",
				});
			}
		} else if async_lib.is_empty() && yield_type != YieldType::Yield {
			self.report(Report::AnalyzeMissingOptValue {
				expected: "`async_lib`",
				required_when: "`yield_type` is set to `promise` or `future`.",
			});
		}

		async_lib
	}

	fn yield_type_opt(&mut self, typescript: bool, opts: &[SyntaxOpt<'src>]) -> YieldType {
		match self.str_opt("yield_type", "yield", opts) {
			("yield", ..) => YieldType::Yield,
			("promise", ..) => YieldType::Promise,
			("future", Some(span)) => {
				if typescript {
					self.report(Report::AnalyzeInvalidOptValue {
						span,
						expected: "`yield` or `promise`",
					});
				}

				YieldType::Future
			}

			(_, Some(span)) => {
				self.report(Report::AnalyzeInvalidOptValue {
					span,
					expected: "`yield`, `future`, or `promise`",
				});

				YieldType::Yield
			}

			_ => unreachable!(),
		}
	}

	fn casing_opt(&mut self, opts: &[SyntaxOpt<'src>]) -> Casing {
		match self.str_opt("casing", "PascalCase", opts) {
			("snake_case", ..) => Casing::Snake,
			("camelCase", ..) => Casing::Camel,
			("PascalCase", ..) => Casing::Pascal,

			(_, Some(span)) => {
				self.report(Report::AnalyzeInvalidOptValue {
					span,
					expected: "`snake_case`, `camelCase`, or `PascalCase`",
				});

				Casing::Pascal
			}

			_ => unreachable!(),
		}
	}

	fn boolean_opt(&mut self, name: &'static str, default: bool, opts: &[SyntaxOpt<'src>]) -> (bool, Option<Span>) {
		let mut value = default;
		let mut span = None;

		for opt in opts.iter().filter(|opt| opt.name.name == name) {
			if let SyntaxOptValueKind::Bool(opt_value) = &opt.value.kind {
				value = opt_value.value;
				span = Some(opt_value.span());
			} else {
				self.report(Report::AnalyzeInvalidOptValue {
					span: opt.value.span(),
					expected: "boolean",
				});
			}
		}

		(value, span)
	}

	fn str_opt(
		&mut self,
		name: &'static str,
		default: &'static str,
		opts: &[SyntaxOpt<'src>],
	) -> (&'src str, Option<Span>) {
		let mut value = default;
		let mut span = None;

		for opt in opts.iter().filter(|opt| opt.name.name == name) {
			if let SyntaxOptValueKind::Str(opt_value) = &opt.value.kind {
				value = self.str(opt_value);
				span = Some(opt_value.span());
			} else {
				self.report(Report::AnalyzeInvalidOptValue {
					span: opt.value.span(),
					expected: "string",
				});
			}
		}

		(value, span)
	}

	#[allow(dead_code)]
	fn num_opt(&mut self, name: &'static str, default: f64, opts: &[SyntaxOpt<'src>]) -> (f64, Option<Span>) {
		let mut value = default;
		let mut span = None;

		for opt in opts.iter().filter(|opt| opt.name.name == name) {
			if let SyntaxOptValueKind::Num(opt_value) = &opt.value.kind {
				value = self.num(opt_value);
				span = Some(opt_value.span());
			} else {
				self.report(Report::AnalyzeInvalidOptValue {
					span: opt.value.span(),
					expected: "number",
				});
			}
		}

		(value, span)
	}

	fn check_duplicate_decls(&mut self, decls: &[SyntaxDecl<'src>]) {
		let mut tydecls = HashMap::new();
		let mut ntdecls = HashMap::new();

		for decl in decls.iter() {
			match decl {
				SyntaxDecl::Ev(ev) => {
					if let Some(prev_span) = ntdecls.insert(ev.name.name, ev.span()) {
						self.report(Report::AnalyzeDuplicateDecl {
							prev_span,
							dup_span: ev.span(),
							name: ev.name.name,
						});
					}
				}

				SyntaxDecl::Fn(fn_) => {
					if let Some(prev_span) = ntdecls.insert(fn_.name.name, fn_.span()) {
						self.report(Report::AnalyzeDuplicateDecl {
							prev_span,
							dup_span: fn_.span(),
							name: fn_.name.name,
						});
					}
				}

				SyntaxDecl::Ty(ty) => {
					if let Some(prev_span) = tydecls.insert(ty.name.name, ty.span()) {
						self.report(Report::AnalyzeDuplicateDecl {
							prev_span,
							dup_span: ty.span(),
							name: ty.name.name,
						});
					}
				}
			}
		}
	}

	fn evdecl(
		&mut self,
		evdecl: &SyntaxEvDecl<'src>,
		id: usize,
		tydecls: &HashMap<&'src str, &Ty<'src>>,
	) -> EvDecl<'src> {
		let name = evdecl.name.name;
		let from = evdecl.from;
		let evty = evdecl.evty;
		let call = evdecl.call;
		let data = evdecl.data.as_ref().map(|ty| self.ty(ty));

		if data.is_some() && evty == EvType::Unreliable {
			let (min, max) = data.as_ref().unwrap().size(tydecls, &mut HashSet::new());

			if min > self.max_unreliable_size {
				self.report(Report::AnalyzeOversizeUnreliable {
					ev_span: evdecl.span(),
					ty_span: evdecl.data.as_ref().unwrap().span(),
					max_size: self.max_unreliable_size,
					size: min,
				});
			} else if !max.is_some_and(|max| max < self.max_unreliable_size) {
				self.report(Report::AnalyzePotentiallyOversizeUnreliable {
					ev_span: evdecl.span(),
					ty_span: evdecl.data.as_ref().unwrap().span(),
					max_size: self.max_unreliable_size,
				});
			}
		}

		EvDecl {
			name,
			from,
			evty,
			call,
			data,
			id,
		}
	}

	fn fndecl(&mut self, fndecl: &SyntaxFnDecl<'src>, id: usize) -> FnDecl<'src> {
		let name = fndecl.name.name;
		let call = fndecl.call;
		let args = fndecl.args.as_ref().map(|ty| self.ty(ty));
		let rets = fndecl.rets.as_ref().map(|ty| self.ty(ty));

		FnDecl {
			name,
			args,
			call,
			rets,
			id,
		}
	}

	fn tydecl(&mut self, tydecl: &SyntaxTyDecl<'src>) -> TyDecl<'src> {
		let name = tydecl.name.name;
		let ty = self.ty(&tydecl.ty);

		if let Some(ref_ty) = self.ty_has_unbounded_ref(name, &tydecl.ty, &mut HashSet::new()) {
			self.report(Report::AnalyzeUnboundedRecursiveType {
				decl_span: tydecl.span(),
				use_span: ref_ty.span(),
			});
		}

		TyDecl { name, ty }
	}

	fn ty(&mut self, ty: &SyntaxTy<'src>) -> Ty<'src> {
		match &ty.kind {
			SyntaxTyKind::Num(numty, range) => Ty::Num(
				*numty,
				range
					.map(|range| self.checked_range_within(&range, numty.min(), numty.max()))
					.unwrap_or_default(),
			),

			SyntaxTyKind::Str(len) => Ty::Str(
				len.map(|range| self.checked_range_within(&range, 0.0, u16::MAX as f64))
					.unwrap_or_default(),
			),

			SyntaxTyKind::Buf(len) => Ty::Buf(
				len.map(|range| self.checked_range_within(&range, 0.0, u16::MAX as f64))
					.unwrap_or_default(),
			),

			SyntaxTyKind::Arr(ty, len) => Ty::Arr(
				Box::new(self.ty(ty)),
				len.map(|len| self.checked_range_within(&len, 0.0, u16::MAX as f64))
					.unwrap_or_default(),
			),

			SyntaxTyKind::Map(key, val) => {
				let key_ty = self.ty(key);
				let val_ty = self.ty(val);

				if let Ty::Opt(_) = key_ty {
					self.report(Report::AnalyzeInvalidOptionalType {
						span: (key.span().end - 1)..key.span().end,
					});
				}

				Ty::Map(Box::new(key_ty), Box::new(val_ty))
			}

			SyntaxTyKind::Opt(ty) => {
				let parsed_ty = self.ty(ty);

				if let Ty::Opt(_) = parsed_ty {
					self.report(Report::AnalyzeInvalidOptionalType {
						span: (ty.span().end - 1)..ty.span().end,
					});
				}

				Ty::Opt(Box::new(parsed_ty))
			}

			SyntaxTyKind::Ref(ref_ty) => {
				let name = ref_ty.name;

				match name {
<<<<<<< HEAD
					"BrickColor" => Ty::BrickColor,
=======
					"DateTimeMillis" => Ty::DateTimeMillis,
					"DateTime" => Ty::DateTime,
>>>>>>> a9ed9bb3
					"boolean" => Ty::Boolean,
					"Color3" => Ty::Color3,
					"Vector3" => Ty::Vector3,
					"AlignedCFrame" => Ty::AlignedCFrame,
					"CFrame" => Ty::CFrame,
					"unknown" => Ty::Opt(Box::new(Ty::Unknown)),

					_ => {
						if self.tydecls.get(name).is_none() {
							self.report(Report::AnalyzeUnknownTypeRef {
								span: ref_ty.span(),
								name,
							});
						}

						Ty::Ref(name)
					}
				}
			}

			SyntaxTyKind::Enum(enum_ty) => Ty::Enum(self.enum_ty(enum_ty)),

			SyntaxTyKind::Struct(struct_ty) => Ty::Struct(self.struct_ty(struct_ty)),

			SyntaxTyKind::Instance(instance_ty) => Ty::Instance(instance_ty.as_ref().map(|ty| ty.name)),
		}
	}

	fn enum_ty(&mut self, ty: &SyntaxEnum<'src>) -> Enum<'src> {
		let span = ty.span();

		match &ty.kind {
			SyntaxEnumKind::Unit(enumerators) => {
				if enumerators.is_empty() {
					self.report(Report::AnalyzeEmptyEnum { span });
				}

				Enum::Unit(enumerators.iter().map(|e| e.name).collect())
			}

			SyntaxEnumKind::Tagged { tag, variants } => {
				let tag_name = self.str(tag);

				if variants.is_empty() {
					self.report(Report::AnalyzeEmptyEnum { span });
				}

				let variants = variants
					.iter()
					.map(|(variant_name, variant_struct)| {
						if variant_struct.fields.iter().any(|(field, _)| field.name == tag_name) {
							self.report(Report::AnalyzeEnumTagUsed {
								tag_span: tag.span(),
								used_span: variant_name.span(),
								tag: tag_name,
							});
						}

						(variant_name.name, self.struct_ty(variant_struct))
					})
					.collect();

				Enum::Tagged {
					tag: tag_name,
					variants,
				}
			}
		}
	}

	fn struct_ty(&mut self, ty: &SyntaxStruct<'src>) -> Struct<'src> {
		let mut fields = Vec::new();

		for (field, ty) in ty.fields.iter() {
			fields.push((field.name, self.ty(ty)));
		}

		Struct { fields }
	}

	fn ty_has_unbounded_ref(
		&self,
		name: &'src str,
		ty: &SyntaxTy<'src>,
		searched: &mut HashSet<&'src str>,
	) -> Option<SyntaxIdentifier<'src>> {
		match &ty.kind {
			SyntaxTyKind::Arr(ty, len) => {
				let len = len.map(|len| self.range(&len)).unwrap_or_default();

				// if array does not have a min size of 0, it is unbounded
				if len.min().is_some_and(|min| min != 0.0) {
					self.ty_has_unbounded_ref(name, ty, searched)
				} else {
					None
				}
			}

			SyntaxTyKind::Ref(ref_ty) => {
				let ref_name = ref_ty.name;

				match ref_name {
					ref_name if ref_name == name => Some(*ref_ty),

					"boolean" | "Color3" | "Vector3" | "AlignedCFrame" | "CFrame" | "unknown" => None,

					_ => {
						if searched.contains(ref_name) {
							None
						} else if let Some(tydecl) = self.tydecls.get(ref_name) {
							searched.insert(ref_name);
							self.ty_has_unbounded_ref(name, &tydecl.ty, searched)
						} else {
							None
						}
					}
				}
			}

			SyntaxTyKind::Enum(enum_ty) => self.enum_has_unbounded_ref(name, enum_ty, searched),
			SyntaxTyKind::Struct(struct_ty) => self.struct_has_unbounded_ref(name, struct_ty, searched),

			_ => None,
		}
	}

	fn enum_has_unbounded_ref(
		&self,
		name: &'src str,
		ty: &SyntaxEnum<'src>,
		searched: &mut HashSet<&'src str>,
	) -> Option<SyntaxIdentifier<'src>> {
		match &ty.kind {
			SyntaxEnumKind::Unit { .. } => None,

			SyntaxEnumKind::Tagged { variants, .. } => {
				for variant in variants.iter() {
					if let Some(ty) = self.struct_has_unbounded_ref(name, &variant.1, searched) {
						return Some(ty);
					}
				}

				None
			}
		}
	}

	fn struct_has_unbounded_ref(
		&self,
		name: &'src str,
		ty: &SyntaxStruct<'src>,
		searched: &mut HashSet<&'src str>,
	) -> Option<SyntaxIdentifier<'src>> {
		for field in ty.fields.iter() {
			if let Some(ty) = self.ty_has_unbounded_ref(name, &field.1, searched) {
				return Some(ty);
			}
		}

		None
	}

	fn report(&mut self, report: Report<'src>) {
		self.reports.push(report);
	}

	fn checked_range_within(&mut self, range: &SyntaxRange<'src>, min: f64, max: f64) -> Range {
		let value = self.range_within(range, min, max);

		if value.min().is_some() && value.max().is_some() && value.min().unwrap() > value.max().unwrap() {
			self.report(Report::AnalyzeInvalidRange { span: range.span() });
		}

		value
	}

	fn range_within(&mut self, range: &SyntaxRange<'src>, min: f64, max: f64) -> Range {
		match range.kind {
			SyntaxRangeKind::None => Range::new(None, None),

			SyntaxRangeKind::Exact(num) => {
				let value = self.num_within(&num, min, max);
				Range::new(Some(value), Some(value))
			}

			SyntaxRangeKind::WithMin(min_num) => {
				let value = self.num_within(&min_num, min, max);
				Range::new(Some(value), None)
			}

			SyntaxRangeKind::WithMax(max_num) => {
				let value = self.num_within(&max_num, min, max);
				Range::new(None, Some(value))
			}

			SyntaxRangeKind::WithMinMax(min_num, max_num) => {
				let min_value = self.num_within(&min_num, min, max);
				let max_value = self.num_within(&max_num, min, max);
				Range::new(Some(min_value), Some(max_value))
			}
		}
	}

	#[allow(dead_code)]
	fn checked_range(&mut self, range: &SyntaxRange<'src>) -> Range {
		let value = self.range(range);

		if value.min().is_some() && value.max().is_some() && value.min().unwrap() > value.max().unwrap() {
			self.report(Report::AnalyzeInvalidRange { span: range.span() });
		}

		value
	}

	fn range(&self, range: &SyntaxRange<'src>) -> Range {
		match range.kind {
			SyntaxRangeKind::None => Range::new(None, None),
			SyntaxRangeKind::Exact(num) => Range::new(Some(self.num(&num)), Some(self.num(&num))),
			SyntaxRangeKind::WithMin(min) => Range::new(Some(self.num(&min)), None),
			SyntaxRangeKind::WithMax(max) => Range::new(None, Some(self.num(&max))),
			SyntaxRangeKind::WithMinMax(min, max) => Range::new(Some(self.num(&min)), Some(self.num(&max))),
		}
	}

	fn num_within(&mut self, num: &SyntaxNumLit<'src>, min: f64, max: f64) -> f64 {
		let value = self.num(num);

		if value < min || value > max {
			self.report(Report::AnalyzeNumOutsideRange {
				span: num.span(),
				min,
				max,
			});
		}

		value
	}

	fn str(&self, str: &SyntaxStrLit<'src>) -> &'src str {
		// unwrapping here is safe because the parser already validated the string earlier
		str.value[1..str.value.len() - 1].as_ref()
	}

	fn num(&self, num: &SyntaxNumLit<'src>) -> f64 {
		// unwrapping here is safe because the parser already validated the number earlier
		num.value.parse().unwrap()
	}
}

pub fn convert(config: SyntaxConfig<'_>) -> (Config<'_>, Vec<Report<'_>>) {
	Converter::new(config).convert()
}<|MERGE_RESOLUTION|>--- conflicted
+++ resolved
@@ -414,12 +414,9 @@
 				let name = ref_ty.name;
 
 				match name {
-<<<<<<< HEAD
 					"BrickColor" => Ty::BrickColor,
-=======
 					"DateTimeMillis" => Ty::DateTimeMillis,
 					"DateTime" => Ty::DateTime,
->>>>>>> a9ed9bb3
 					"boolean" => Ty::Boolean,
 					"Color3" => Ty::Color3,
 					"Vector3" => Ty::Vector3,
