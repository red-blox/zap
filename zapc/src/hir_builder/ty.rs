use std::collections::HashMap;

use crate::{
	ast::{
		primitive::AstWord,
		range::AstRange,
		ty::{AstGeneric, AstStruct, AstTy},
	},
<<<<<<< HEAD
	hir::ty::{HirNumberTy, HirStruct, HirTy},
	meta::Report,
=======
	hir::ty::{HirStruct, HirTy},
	ty::NumberTy,
>>>>>>> 0b0c051b
};

use super::{scope::ScopeId, HirBuilder};

impl<'a> HirBuilder<'a> {
	pub fn ty(&mut self, scope: &ScopeId, ast: AstTy) -> HirTy {
		match ast {
			AstTy::Path {
				segments,
				generics,
				span,
			} => 'path: {
				if segments.len() == 1 {
					if let Some(ty) = self.single_segment_std_path(segments.first().unwrap().clone(), &generics) {
						break 'path ty;
					}
				}

				if !generics.is_empty() {
					let last_segment = segments.last().unwrap();

					self.report(Report::IncorrectGenericCount {
						type_span: last_segment.span(),
						type_name: last_segment.word(self.rodeo).to_string(),
						generic_spans: generics.iter().map(|s| s.span()).collect::<Vec<_>>(),
						generics_optional: false,
						expected_count: 0,
						count: generics.len(),
					})
				}

				HirTy::Reference(self.get_ty_id(scope, &segments, span))
			}

			AstTy::Struct { strukt, .. } => HirTy::Struct(self.strukt(scope, strukt)),
		}
	}

	fn strukt(&mut self, scope: &ScopeId, ast: AstStruct) -> HirStruct {
		let mut fields = HashMap::new();
		let mut seen = HashMap::new();

		for (field, ty) in ast.into_fields() {
			if let Some(prev_span) = seen.insert(field.spur(), field.span()) {
				// todo: report duplicate fields
			} else {
				fields.insert(field.spur(), self.ty(scope, ty));
			}
		}

		HirStruct::new(fields)
	}

	fn single_segment_std_path(&mut self, segment: AstWord, generics: &[AstGeneric]) -> Option<HirTy> {
		match segment.word(self.rodeo) {
			"boolean" => {
				if !generics.is_empty() {
					// todo: report unexpected generics
				}

				Some(HirTy::Boolean)
			}

			"u8" | "i8" | "u16" | "i16" | "u32" | "i32" | "f32" | "f64" => Some(self.std_number_ty(segment, generics)),

			"buffer" => Some(HirTy::Buffer(
				self.generics_one_range(&segment, generics)
					.map(|r| self.range_u16(r))
					.unwrap_or_default(),
			)),

			_ => None,
		}
	}

	fn std_number_ty(&mut self, segment: AstWord, generics: &[AstGeneric]) -> HirTy {
		let range = self.generics_one_range(&segment, generics);

		HirTy::Number(match segment.word(self.rodeo) {
			"u8" => NumberTy::U8(range.map(|r| self.range_u8(r)).unwrap_or_default()),
			"i8" => NumberTy::I8(range.map(|r| self.range_i8(r)).unwrap_or_default()),
			"u16" => NumberTy::U16(range.map(|r| self.range_u16(r)).unwrap_or_default()),
			"i16" => NumberTy::I16(range.map(|r| self.range_i16(r)).unwrap_or_default()),
			"u32" => NumberTy::U32(range.map(|r| self.range_u32(r)).unwrap_or_default()),
			"i32" => NumberTy::I32(range.map(|r| self.range_i32(r)).unwrap_or_default()),
			"f32" => NumberTy::F32(range.map(|r| self.range_f32(r)).unwrap_or_default()),
			"f64" => NumberTy::F64(range.map(|r| self.range_f64(r)).unwrap_or_default()),

			_ => unreachable!(),
		})
	}

	fn generics_one_range(&mut self, segment: &AstWord, generics: &[AstGeneric]) -> Option<AstRange> {
		if generics.len() > 1 {
			self.report(Report::IncorrectGenericCount {
				type_span: segment.span(),
				type_name: segment.word(self.rodeo).to_string(),
				generic_spans: generics.iter().map(|s| s.span()).collect::<Vec<_>>(),
				generics_optional: true,
				expected_count: 1,
				count: generics.len(),
			})
		}

		if generics.is_empty() {
			None
		} else {
			match generics.first().unwrap() {
				AstGeneric::Range(range) => Some(range.clone()),

				_ => {
					// todo: report unexpected generic
					None
				}
			}
		}
	}
}<|MERGE_RESOLUTION|>--- conflicted
+++ resolved
@@ -6,13 +6,9 @@
 		range::AstRange,
 		ty::{AstGeneric, AstStruct, AstTy},
 	},
-<<<<<<< HEAD
-	hir::ty::{HirNumberTy, HirStruct, HirTy},
+	hir::ty::{HirStruct, HirTy},
 	meta::Report,
-=======
-	hir::ty::{HirStruct, HirTy},
 	ty::NumberTy,
->>>>>>> 0b0c051b
 };
 
 use super::{scope::ScopeId, HirBuilder};
